# Changelog
<<<<<<< HEAD
## 2025-10-16 - Dynamic Category System Architecture

**TL;DR:** Eliminated all hardcoded category references throughout the codebase. Homepage, stats display, data loading, and type systems now derive dynamically from `UNIFIED_CATEGORY_REGISTRY`. Adding new categories (like Skills) requires zero manual updates across the application - everything auto-updates from a single configuration source.

### What Changed

Refactored the entire homepage and content loading architecture from hardcoded category lists to configuration-driven dynamic generation. This architectural improvement means Skills (and any future categories) automatically appear in all homepage sections (Featured, Stats, All/Infinity Scroll) without manual intervention.

### Changed

- **Homepage Data Loading** (`src/app/page.tsx`)
  - **Before:** 7+ hardcoded category variables (`rulesData`, `mcpData`, `agentsData`, etc.) with manual destructuring
  - **After:** Dynamic `Record<CategoryId, Metadata[]>` generated from `getAllCategoryIds()`
  - **Impact:** Skills automatically included in data fetching, enrichment, and transformation pipelines
  - Reduced LOC: ~100 lines of hardcoded patterns eliminated
  - Added comprehensive inline documentation explaining Modern 2025 Architecture patterns

- **Homepage Stats Display** (`src/components/features/home/index.tsx`)
  - **Before:** 7 hardcoded stat counters with manual icon mapping
  - **After:** Dynamic `map()` over `getCategoryStatsConfig()` from registry
  - **Impact:** Skills stat counter appears automatically with correct icon and animation timing
  - Zero manual updates required when adding categories
  - Maintains staggered animation timing (100ms delays auto-calculated)

- **Lazy Content Loaders** (`src/components/shared/lazy-content-loaders.tsx`)
  - **Before:** Hardcoded loader object with 7 explicit category entries
  - **After:** Dynamic `buildLazyContentLoaders()` factory function generating loaders from registry
  - **Impact:** Skills loader automatically created and tree-shakeable
  - Future categories require zero changes to this file

- **Content Utilities** (`src/lib/utils/content.utils.ts`)
  - **Before:** `transformForHomePage()` with hardcoded 8-property object type
  - **After:** Generic `Record<string, ContentItem[]>` with dynamic transformation
  - **Impact:** Handles any number of categories without type changes
  - Simplified from 25 lines of hardcoded transforms to 10 lines of dynamic logic

- **TypeScript Schema** (`src/lib/schemas/components/page-props.schema.ts`)
  - **Before:** Hardcoded `stats` object with 7 category properties
  - **After:** `z.record(z.string(), z.number())` for dynamic categories
  - **Impact:** Skills (and future categories) automatically type-safe
  - Eliminated TypeScript compiler errors when adding categories

### Added

- **Category Stats Configuration** (`src/lib/config/category-config.ts`)
  - New `CategoryStatsConfig` interface for homepage stats display
  - `getCategoryStatsConfig()` function dynamically generates stats config from registry
  - Auto-derives icons, display text, and animation delays from `UNIFIED_CATEGORY_REGISTRY`
  - Comprehensive JSDoc documentation on configuration-driven architecture

- **Type System Improvements**
  - Generic `CategoryMetadata` and `EnrichedMetadata` types replace manual unions
  - All types now derive from registry instead of hardcoded lists
  - Future-proof: Works with any category in `UNIFIED_CATEGORY_REGISTRY`

### Technical Details

**Architecture Transformation:**

```typescript
// OLD PATTERN (Hardcoded - Required manual updates)
let rulesData = [], mcpData = [], agentsData = [];
[rulesData, mcpData, agentsData, ...] = await batchFetch([
  lazyContentLoaders.rules(),
  lazyContentLoaders.mcp(),
  // Missing skills - forgot to add!
]);

// NEW PATTERN (Configuration-Driven - Zero manual updates)
const categoryIds = getAllCategoryIds(); // From registry
const loaders = categoryIds.map(id => lazyContentLoaders[id]());
const results = await batchFetch(loaders);
// Skills automatically included!
```

**Files Modified (7 total):**
1. `src/app/page.tsx` - Dynamic data loading and enrichment
2. `src/components/features/home/index.tsx` - Dynamic stats display
3. `src/components/shared/lazy-content-loaders.tsx` - Dynamic loader generation
4. `src/lib/utils/content.utils.ts` - Generic transformation
5. `src/lib/schemas/components/page-props.schema.ts` - Dynamic type schemas
6. `src/lib/config/category-config.ts` - Stats config helper function
7. `CHANGELOG.md` - This entry

**Key Architectural Benefits:**
- **Zero Manual Updates:** Adding category to `UNIFIED_CATEGORY_REGISTRY` → Everything auto-updates
- **Type-Safe:** Full TypeScript inference with generic types
- **DRY Principle:** Single source of truth (registry) drives everything
- **Performance:** Maintains tree-shaking and code-splitting
- **Maintainability:** ~150 lines of hardcoded patterns eliminated
- **Documentation:** Comprehensive inline comments explaining architecture

**Verification:**
- ✅ TypeScript: No errors (`npm run type-check`)
- ✅ Build: Production build successful with proper bundle sizes
- ✅ Skills: Automatically appears in Featured, Stats (with icon), All section
- ✅ Future: Any new category in registry will auto-appear across all sections

This completes the consolidation initiative started with `UNIFIED_CATEGORY_REGISTRY`. The platform now has zero hardcoded category references - true configuration-driven architecture.

## 2025-10-14 - Skills Category Integration

**TL;DR:** Added new Skills category for task-focused capability guides covering document/data workflows (PDF, DOCX, PPTX, XLSX). Full platform integration with unified routing, SEO optimization, structured data, and build pipeline support.

### What Changed

Introduced Skills as a first-class content category within the platform's unified architecture. Skills provide step-by-step capability guides for specific tasks (e.g., PDF generation, Excel processing, document conversion) with sections for requirements, installation, examples, and troubleshooting.

### Added

- **Schema & Type System**
  - Created `skill.schema.ts` with Zod validation for skill-specific fields (requirements, prerequisites, examples, installation steps, troubleshooting)
  - Integrated Skills into `ContentType` unions across schemas and components
  - Added Skills to content loaders and batch utilities for tree-shakeable imports

- **Routing & UI**
  - Skills now use unified `[category]` dynamic routes (`/skills` and `/skills/[slug]`)
  - Created configuration for skill detail sections (Guide, Installation, Examples, Troubleshooting)
  - Added Skills navigation link with "New" badge in header and mobile navigation
  - Enhanced `ConfigCard` to display skill-specific metadata (difficulty, prerequisites count)

- **Build Pipeline**
  - Integrated Skills into `BUILD_CATEGORY_CONFIGS` for automated build processing
  - Added Skills to static API generation (`/api/skills.json`)
  - Skills included in sitemap generation and URL builder
  - Search index automatically includes Skills content

- **SEO & Structured Data**
  - Added Skills metadata patterns to centralized registry
  - Configured JSON-LD structured data (HowTo schema for guides, CreativeWork for examples)
  - LLMs.txt generation for `/skills/llms.txt` and `/skills/[slug]/llms.txt` routes
  - Optimized metadata with category-specific title/description derivation

- **Validation & CI**
  - Extended content validators to recognize `skills` category
  - Updated security validators and regex patterns across authentication and rate limiting
  - Added Skills to GitHub Actions content-validation workflow
  - LLMs.txt E2E tests now verify Skills routes

- **Community Features**
  - Created announcement promoting Skills category launch
  - Users can submit Skills through the web interface
  - Skills tracked in submission analytics and community leaderboards

### Changed

- **Navigation Badges**
  - Moved "New" indicator from Statuslines and Collections to Skills
  - Updated navigation configuration to highlight Skills as latest category

- **Analytics Mapping**
  - Skills analytics reuse existing category buckets for efficient tracking
  - No new analytics infrastructure required (consolidation principle)

### Technical Details

All changes follow configuration-driven architecture with zero duplication. Skills benefit from existing platform capabilities (trending, caching, related content, offline support) with no custom logic required. Implementation touched 23 files across routing, schemas, build, SEO, validation, and UI - all following DRY principles and reusing established patterns.

**Key architectural benefits:**
- Zero custom routing logic (uses unified `[category]` routes)
- Automatic platform feature support (trending, search, caching, analytics)
- Type-safe throughout with Zod validation
- Tree-shakeable imports minimize bundle size
- Configuration changes only - no new infrastructure


=======
>>>>>>> 52daf687
All notable changes to Claude Pro Directory will be documented in this file.

The format is based on [Keep a Changelog](https://keepachangelog.com/en/1.0.0/).

## Quick Navigation

**Latest Features:**

<<<<<<< HEAD
- [Skills Category Integration](#2025-10-14---skills-category-integration) - Task-focused capability guides for document/data workflows with full platform integration
=======
- [Skills Category Integration](#2025-10-14---skills-category-integration-pdfdocxpptxxlsx) - New task-focused capability guides category with full platform integration and structured data support
>>>>>>> 52daf687
- [Collections Category Consolidation](#2025-10-13---collections-category-system-consolidation) - Unified dynamic routing for Collections with full platform integration and enhanced type safety
- [Theme Toggle Animation & Navigation Polish](#2025-10-11---theme-toggle-animation-and-navigation-polish) - Smooth Circle Blur animation for theme switching, rounded navigation containers, enhanced mega-menu design
- [Navigation & Announcement System](#2025-10-10---navigation-overhaul-and-announcement-system) - Configuration-driven navigation, ⌘K command palette, site-wide announcements, new indicators, enhanced accessibility
- [Hero Section Animations](#2025-10-09---hero-section-animations-and-search-enhancements) - Meteor background effect, rolling text animation, enhanced search UI
- [Card Grid Layout & Infinite Scroll](#2025-10-09---card-grid-layout-and-infinite-scroll-improvements) - CSS masonry layout, 95% spacing consistency, infinite scroll reliability
- [Enhanced Type Safety & Schema Validation](#2025-10-09---enhanced-type-safety-with-branded-types-and-schema-improvements) - Branded types for IDs, centralized input sanitization, improved validation
- [Production Code Quality & Accessibility](#2025-10-08---production-code-quality-and-accessibility-improvements) - TypeScript safety, WCAG AA compliance, Lighthouse CI automation
- [Recommender Enhancements](#2025-10-08---configuration-recommender-enhancements) - OG images, bulk bookmarks, refine results, For You integration
- [Personalized Recommendations](#2025-10-08---personalized-recommendation-engine) - AI-powered "For You" feed with similar configs and usage-based suggestions
- [Configuration Recommender Tool](#2025-10-07---configuration-recommender-tool) - AI-powered quiz that generates personalized configuration recommendations
- [User Collections & Library](#2025-10-07---user-collections-and-my-library) - Create, organize, and share custom collections of bookmarked configurations
- [Reputation & Badge System](#2025-10-07---reputation-system-and-automatic-badge-awarding) - Automatic reputation tracking and achievement badges
- [User Profile System](#2025-10-07---user-profile-system-with-oauth-avatar-sync) - Enhanced profiles with OAuth avatars, interests, reputation, and badges
- [Automated Submission System](#2025-10-06---automated-submission-tracking-and-analytics) - Database-backed submission tracking with analytics
- [User Authentication](#2025-10-06---user-authentication-and-account-management) - Complete auth system with profiles and settings
- [Sponsorship Analytics](#2025-10-06---sponsorship-analytics-dashboard) - Detailed metrics for sponsored content
- [Submit Page Enhancements](#2025-10-06---submit-page-sidebar-and-statistics) - Stats, tips, and templates for contributors
- [Newsletter Integration](#2025-10-05---resend-newsletter-integration-with-sticky-footer-bar) - Email newsletter signups via Resend

**Platform Improvements:**

- [TypeScript Safety Improvements](#2025-10-13---typescript-safety-improvements-for-chart-components) - Enhanced type safety for chart components with proper TypeScript definitions
- [React 19 Component Migration](#2025-10-08---react-19-component-migration-for-shadcnui) - Migrated shadcn/ui components to React 19 ref-as-prop pattern
- [Component Architecture](#2025-10-08---component-architecture-improvements) - Refactored cards and forms to eliminate code duplication
- [Email Templates](#2025-10-06---email-templates-infrastructure) - React Email templates for transactional emails
- [LLMs.txt AI Optimization](#2025-10-04---llmstxt-complete-content-generation-for-ai-discovery) - Complete page content for AI/LLM consumption
- [SEO Title Optimization](#2025-10-04---seo-title-optimization-system-with-automated-enhancement) - Automated title enhancement for 168+ pages
- [Trending Algorithm](#2025-10-04---production-hardened-trending-algorithm-with-security--performance-optimizations) - Real-time growth velocity tracking
- [Trending Page Fix](#2025-10-04---trending-page-infinite-loading-fix-with-isr) - ISR configuration fixes
- [Submit Form](#2025-10-04---submit-form-github-api-elimination) - Zero-API GitHub integration
- [CI Optimization](#2025-10-04---github-actions-ci-optimization-for-community-contributors) - Faster community PRs

**Community:**

- [Reddit MCP Server](#2025-10-04---reddit-mcp-server-community-contribution) - Browse Reddit from Claude

[View All Updates ↓](#2025-10-14---skills-category-integration-pdfdocxpptxxlsx)

---

## 2025-10-14 - Skills Category Integration (PDF/DOCX/PPTX/XLSX)

**TL;DR:** Introduced Skills as a new main content category for task-focused capability guides (document/data workflows). Fully integrated into build pipeline, SEO infrastructure, routing, search, and validation with configuration-driven updates that minimize new code and maximize reuse of existing systems.

### What Changed

- Added new main category: `Skills` — task-focused capability guides for Claude (document/data workflows).

### Added

- Full schema + build integration:
  - New Zod schema `skill.schema.ts` with content-first fields (requirements, examples, installation, troubleshooting).
  - Integrated into build pipeline, static API generation, content loaders, and unions.
- SEO and Structured Data:
  - Metadata registry, derivation rules, and JSON-LD (HowTo/CreativeWork/SourceCode when examples exist).
  - LLMs.txt inclusion for category and item routes.
- Routing and UI:
  - Category configs and content-type configs (sections: Guide, Installation, Examples, Troubleshooting).
  - Navigation link with "New" indicator (moved from Statuslines/Collections to Skills).
- APIs and Search:
  - `/api/skills.json` and search index generation.
  - Sitemap/URL generator now includes skills.
- Validation and CI:
  - Content validator updated for `skills`.
  - Security validators/regex and content-validation workflow updated.
  - LLMs.txt validator includes skills routes.
- Announcements:
  - New announcement promoting Skills launch.

### Changed

- Removed "New" badge from Statuslines and Collections; applied to Skills.

### Technical Details

- Configuration-driven updates to minimize LOC and reuse existing systems:
  - Build: `BUILD_CATEGORY_CONFIGS` extended; no new build logic.
  - SEO: `schema-metadata-adapter`, metadata registry, and structured data rules extended.
  - Sitemap: added `skillsMetadata` to sitemap generator and URL builder.
  - Security/Validation: enums/regex extended to accept `skills` across validators and CI.
  - Analytics: category mapping extended (reusing rule/guide buckets for Skills).

---

## 2025-10-13 - Collections Category System Consolidation

**TL;DR:** Consolidated Collections into the unified dynamic category routing system alongside Agents, MCP Servers, Rules, Commands, Hooks, and Statuslines. Collections now benefit from uniform handling across the entire platform while maintaining all specialized features like nested collections, prerequisites, installation order, and compatibility tracking.

### What Changed

Integrated Collections as a first-class content category within the platform's dynamic routing architecture. Previously, Collections used custom routes (`/collections` and `/collections/[slug]`). Now they follow the same pattern as other main categories (`/[category]` and `/[category]/[slug]`), enabling uniform treatment across search, caching, analytics, and all platform features.

### Changed

- **Dynamic Routing Architecture**
  - Collections now use `[category]` dynamic routes instead of custom `/collections` routes
  - Created `CollectionDetailView` component for specialized collection rendering
  - Enhanced `ConfigCard` to display collection-specific badges (collection type, difficulty, item count)
  - Added tree-shakeable collection logic that only loads when `category === 'collections'`
  - Deleted 3 obsolete custom route files (`collections/page.tsx`, `collections/[slug]/page.tsx`, `collections/[slug]/llms.txt/route.ts`)

- **Schema & Type Safety**
  - Added collection-specific properties to `UnifiedContentItem` schema (collectionType, items, prerequisites, installationOrder, compatibility)
  - Enabled nested collections support (collections can now reference other collections)
  - Updated `ContentType` unions across 6 components to include 'collections'
  - Enhanced submission stats schema to track collection contributions

- **Platform Integration**
  - **Caching**: Added collections to Redis trending cleanup and cache invalidation logic
  - **Search**: Added collections to search filtering and API validation schemas
  - **Related Content**: Collections now receive same visibility boost as other main categories
  - **Service Worker**: Added collections to offline caching regex patterns
  - **Submit Form**: Users can now submit collections through the web interface
  - **Analytics**: Collection submissions tracked in community leaderboards

- **SEO & Metadata**
  - Removed redundant `/collections` hardcoded routes from metadata registry
  - Collections now handled by unified `/:category` and `/:category/:slug` metadata patterns
  - Maintains all SEO optimizations with cleaner, more maintainable architecture

- **Testing & Validation**
  - Added collections to E2E test coverage (accessibility, SEO, llms.txt generation)
  - Updated content validation scripts to verify collections discovery
  - Added collections to sitemap parity tests

### Technical Details

The consolidation involved 27 file modifications across routing, schemas, caching, security, UI components, and tests. All changes follow the codebase's core principles of consolidation, DRY, type safety, and configuration-driven architecture. Collections retain all unique features (CollectionDetailView with embedded items, prerequisites section, installation order, compatibility matrix) while benefiting from uniform platform integration.

**Key architectural improvements:**
- Reduced code duplication by ~150 lines through route consolidation
- Eliminated maintenance burden of parallel routing systems
- Enabled future collection features to automatically work with existing platform capabilities
- Improved type safety with proper Zod schema integration throughout

---

## 2025-10-13 - Dependency Updates and TypeScript Safety Improvements

**TL;DR:** Updated core dependencies including React 19.2, Next.js 15.5.5, and Recharts 3.2, with enhanced TypeScript safety across chart components to ensure compatibility with the latest package versions.

### What Changed

Updated dependencies to latest stable versions and resolved TypeScript compatibility issues introduced by package updates, particularly with the Recharts library upgrade from v2 to v3.

### Changed

- **Core Framework Updates**
  - React: 19.1.1 → 19.2.0
  - React DOM: 19.1.1 → 19.2.0
  - @types/react: 19.1.17 → 19.2.2
  - @types/react-dom: 19.1.11 → 19.2.2
  - @types/node: 24.6.0 → 24.7.2
  - Next.js: 15.5.4 → 15.5.5

- **UI Library Updates**
  - Recharts: 2.15.4 → 3.2.1 (major version upgrade)
  - Framer Motion: 12.23.22 → 12.23.24
  - Fumadocs UI: 15.8.2 → 15.8.5
  - Fumadocs OpenAPI: 9.4.0 → 9.5.1

- **Security & Infrastructure**
  - Arcjet Next: 1.0.0-beta.12 → 1.0.0-beta.13
  - Nosecone Next: 1.0.0-beta.12 → 1.0.0-beta.13
  - Supabase JS: 2.48.1 → 2.75.0

- **Build Tools & Styling**
  - TailwindCSS: 4.1.13 → 4.1.14
  - TailwindCSS PostCSS: 4.1.13 → 4.1.14
  - TSX: 4.20.5 → 4.20.6
  - Biome: 2.2.5 → 2.2.6

- **Development Dependencies**
  - Jest Axe: 8.0.0 → 10.0.0
  - Knip: 5.64.1 → 5.65.0
  - Lefthook: 1.13.5 → 1.13.6
  - Ultracite: 5.4.6 → 5.6.2
  - Next Bundle Analyzer: 15.5.4 → 15.5.5

- **Other Dependencies**
  - Marked: 16.3.0 → 16.4.0
  - Zod: 4.1.11 → 4.1.12
  - Svix: 1.76.1 → 1.77.0
  - Upstash Redis: 1.35.4 → 1.35.5
  - React Email Render: 1.3.1 → 1.3.2

### Fixed

- **TypeScript Safety** (`src/components/ui/chart.tsx`)
  - Enhanced type definitions for Recharts v3 compatibility
  - Added explicit `TooltipPayload` type for better type inference
  - Fixed implicit `any` types in chart tooltip and legend components
  - Improved type safety for payload arrays and value rendering
  - Added proper null checks and type guards for chart data

- **Chart Components** (`src/components/features/reviews/rating-histogram.tsx`)
  - Updated formatter function signature for Recharts v3 compatibility
  - Ensured type-safe label formatting in rating distribution charts

### Technical Details

The TypeScript improvements ensure full compatibility with Recharts v3's stricter type definitions while maintaining backward compatibility with existing chart implementations. All components now use explicit type annotations and proper type guards for runtime safety.

---

## 2025-10-11 - Theme Toggle Animation and Navigation Polish

**TL;DR:** Added smooth Circle Blur animation to theme switching using the View Transitions API, creating a delightful circular reveal effect from your click position. Enhanced navigation visual design with rounded containers, updated announcement banner styling, and refined mega-menu dropdown for improved aesthetics and user experience.

### What Changed

Elevated the visual polish of core UI elements with modern animations and refined styling. The theme toggle now features a smooth circular blur expansion animation that follows your cursor, making dark/light mode switching feel magical. Navigation components received styling updates for better visual hierarchy and consistency.

### Added

- **Circle Blur Theme Animation**
  - Smooth circular reveal animation when switching between light and dark themes
  - Animation expands from exact click position with blur fade effect
  - Progressive enhancement: Full animation in Chrome/Edge 111+, instant transition in Firefox/Safari
  - 500ms ease-out timing for natural, polished feel
  - View Transitions API integration with automatic feature detection
  - Reusable `useViewTransition` hook for future animations

- **View Transitions Infrastructure**
  - TypeScript type declarations for View Transitions API (`src/types/view-transitions.d.ts`)
  - Reusable hook with browser support detection (`src/hooks/use-view-transition.ts`)
  - Progressive enhancement pattern with graceful fallback
  - Click position tracking for animation origin
  - Keyboard accessibility (animation from element center)

### Changed

- **Theme Toggle Component** (`src/components/layout/theme-toggle.tsx`)
  - Enhanced with View Transitions API for smooth theme switching
  - Click position tracking for natural animation flow
  - Maintains localStorage persistence and accessibility
  - Works seamlessly with existing Switch component

- **Navigation Visual Design** (`src/components/layout/navigation.tsx`)
  - Added rounded containers with border styling
  - Enhanced spacing and padding for better visual balance
  - Refined mega-menu dropdown with improved grouping
  - Updated announcement banner styling for consistency

- **Announcement Banner** (`src/components/layout/announcement-banner.tsx`)
  - Refined styling to match rounded navigation design
  - Improved visual hierarchy and spacing
  - Enhanced dismissal button positioning

### User Experience

When you toggle between light and dark themes, you'll notice:
- A smooth circular expansion that follows your cursor
- Subtle blur effect that creates depth during transition
- Natural, polished animation that feels responsive and delightful
- Zero disruption if your browser doesn't support the animation

The navigation now has a more cohesive, modern appearance with refined spacing and rounded corners that complement the overall design system.

---

## 2025-10-10 - Navigation Overhaul and Announcement System

**TL;DR:** Completely refactored navigation with configuration-driven architecture, added global command palette (⌘K), implemented site-wide announcement system with dismissal tracking, and enhanced accessibility to WCAG 2.1 AA standards. Navigation is now DRY, maintainable, and keyboard-first.

### What Changed

Rebuilt the entire navigation system from the ground up with a focus on developer experience, accessibility, and user engagement. The new architecture eliminates code duplication, enables rapid navigation updates, and provides multiple ways to navigate the site (traditional nav, command palette, keyboard shortcuts).

### Added

- **Configuration-Driven Navigation** (`src/config/navigation.ts`)
  - Single source of truth for all navigation links
  - PRIMARY_NAVIGATION: Main category links (Agents, Commands, Hooks, MCP, Rules, Statuslines, Collections, Guides)
  - SECONDARY_NAVIGATION: Grouped dropdown sections (Discover, Resources, Actions)
  - Structured with icons, descriptions, and new item indicators
  - Zero code duplication across desktop/mobile/command menu
  - Type-safe with TypeScript interfaces

- **Global Command Menu** (`src/components/layout/navigation-command-menu.tsx`)
  - Keyboard shortcut: ⌘K (Mac) / Ctrl+K (Windows/Linux)
  - Searchable navigation to all site sections
  - Grouped by category (Primary, More, Actions)
  - Instant navigation on selection
  - shadcn/ui Command component with accessibility
  - Descriptions and emojis for visual scanning

- **Announcement System** (`src/config/announcements.ts`, `src/components/layout/announcement-banner.tsx`)
  - Site-wide announcement banner above navigation
  - Configuration-based with date ranges and priority sorting
  - Persistent dismissal tracking via localStorage
  - Multiple variants (default, outline, secondary, destructive)
  - Category tags (New, Beta, Update, Maintenance)
  - Optional links and Lucide icons
  - Keyboard navigation (Escape to dismiss)
  - WCAG 2.1 AA compliant

- **Announcement UI Components** (`src/components/ui/announcement.tsx`)
  - Compound component architecture (Announcement, AnnouncementTag, AnnouncementTitle)
  - Built on Badge component with themed enhancements
  - Hover effects and scale animations (opt-in)
  - Responsive design (mobile + desktop)
  - Semantic HTML (<output> element)

- **New Indicator Component** (`src/components/ui/new-indicator.tsx`)
  - Animated pulsing dot for highlighting new features
  - Tooltip on hover with accessible label
  - Screen reader support (sr-only text)
  - Reduced motion support
  - Alternative NewBadge component for explicit "NEW" text

- **Dismissal Hook** (`src/hooks/use-announcement-dismissal.ts`)
  - Manages announcement dismissal state
  - localStorage persistence with ISO timestamps
  - Per-announcement tracking (not global)
  - Reset functionality
  - Analytics helper functions
  - SSR-safe implementation

### Changed

- **Navigation Component Refactor** (`src/components/layout/navigation.tsx`)
  - Imports navigation data from centralized config
  - Maps over PRIMARY_NAVIGATION for main links
  - Maps over SECONDARY_NAVIGATION for grouped dropdown
  - Eliminated 200+ lines of duplicated link definitions
  - New indicators on Statuslines and Collections
  - Enhanced dropdown with icons and descriptions
  - Improved mobile menu with better visual hierarchy

- **Dropdown Menu Enhancement**
  - Added DropdownMenuLabel for section headers
  - Added DropdownMenuGroup for logical grouping
  - Added DropdownMenuSeparator between sections
  - Icons next to each link (Sparkles, TrendingUp, MessageSquare, Building2, etc.)
  - Two-line layout: Label + description
  - Submit Config as prominent CTA in accent color

- **Accessibility Improvements**
  - aria-current="page" on active navigation items
  - aria-label on navigation landmarks and icon buttons
  - aria-hidden="true" on decorative elements (underline bars, icons)
  - aria-live="polite" on announcement banner
  - Semantic HTML throughout (<nav>, <header>, <output>)
  - Focus management with Radix UI primitives
  - Keyboard navigation documentation

### Technical Implementation

**Navigation Configuration Pattern:**
```typescript
export const PRIMARY_NAVIGATION: NavigationLink[] = [
  {
    label: 'Statuslines',
    href: '/statuslines',
    icon: Monitor,
    description: 'Editor status bar configs',
    isNew: true,
  },
  // ... more links
];

export const SECONDARY_NAVIGATION: NavigationSection[] = [
  {
    heading: 'Discover',
    links: [
      {
        label: 'For You',
        href: '/for-you',
        icon: Sparkles,
        description: 'Personalized recommendations',
      },
      // ... more links
    ],
  },
];
```

**Announcement Configuration:**
```typescript
{
  id: 'statuslines-launch-2025-10',
  variant: 'default',
  tag: 'New',
  title: 'Introducing Statuslines - Customize your editor status bar',
  href: '/statuslines',
  icon: 'ArrowUpRight',
  startDate: '2025-10-10T00:00:00Z',
  endDate: '2025-10-17T23:59:59Z',
  priority: 'high',
  dismissible: true,
}
```

**Command Menu Usage:**
- Press ⌘K/Ctrl+K anywhere on the site
- Type to search (e.g., "agents", "trending", "submit")
- Arrow keys to navigate results
- Enter to navigate to selected item
- Escape to close menu

**Dismissal Hook:**
```tsx
const { isDismissed, dismiss, reset, getDismissalTime } = useAnnouncementDismissal('announcement-id');

// Check if dismissed
if (!isDismissed) {
  // Show announcement
}

// Dismiss announcement
dismiss(); // Stores timestamp in localStorage

// Reset dismissal
reset(); // Removes from localStorage

// Get dismissal time
const timestamp = getDismissalTime(); // Returns ISO string or null
```

### Performance Impact

- **Navigation Rendering:** No performance change (same JSX, just config-driven)
- **Command Menu:** Lazy loaded (not rendered until ⌘K pressed)
- **Announcement Banner:** Conditional rendering (null if no active announcement)
- **localStorage:** Synchronous reads/writes (minimal impact, <1ms)
- **Bundle Size:** +8KB (Command dialog + announcement components)

### Accessibility Features (WCAG 2.1 AA)

- **Keyboard Navigation:**
  - ⌘K/Ctrl+K: Global command palette
  - Tab: Navigate interactive elements
  - Arrow keys: Dropdown menu navigation
  - Enter/Space: Activate links/buttons
  - Escape: Close menus and dismiss announcements

- **Screen Reader Support:**
  - aria-current="page" on active links
  - aria-label on icon buttons and navigation landmarks
  - Screen reader announcements for new indicators
  - Semantic HTML structure

- **Visual Accessibility:**
  - Focus visible indicators (ring-2, ring-accent)
  - Reduced motion support (motion-reduce:animate-none)
  - High contrast borders and colors
  - Touch targets 44×44px minimum

### For Contributors

**Adding New Navigation Links:**

```typescript
// src/config/navigation.ts

// Primary navigation
export const PRIMARY_NAVIGATION: NavigationLink[] = [
  // ... existing links
  {
    label: 'Your New Category',
    href: '/new-category',
    icon: YourIcon,
    description: 'Description for command menu',
    isNew: true, // Optional: Shows pulsing dot
  },
];

// Secondary navigation (dropdown)
export const SECONDARY_NAVIGATION: NavigationSection[] = [
  {
    heading: 'Your Section',
    links: [
      {
        label: 'Your Link',
        href: '/your-link',
        icon: YourIcon,
        description: 'Short description',
      },
    ],
  },
];
```

**Adding Announcements:**

```typescript
// src/config/announcements.ts

export const announcements: AnnouncementConfig[] = [
  {
    id: 'unique-announcement-id-2025-10',
    variant: 'default', // default | outline | secondary | destructive
    tag: 'New', // Optional badge
    title: 'Your announcement text (max 100 chars recommended)',
    href: '/optional-link', // Optional
    icon: 'ArrowUpRight', // Optional Lucide icon name
    startDate: '2025-10-10T00:00:00Z',
    endDate: '2025-10-17T23:59:59Z',
    priority: 'high', // high | medium | low
    dismissible: true, // false for critical alerts
  },
];
```

**Announcement Priority Rules:**
1. Only ONE announcement shows at a time
2. Must be within start/end date range
3. Highest priority wins (high > medium > low)
4. Most recent startDate if same priority
5. Dismissal state tracked per-user in localStorage

**Testing Navigation Changes:**
- Verify links work in all contexts (desktop nav, mobile menu, command menu)
- Test keyboard navigation (Tab, Enter, Escape, ⌘K)
- Check screen reader announcements
- Validate responsive behavior (mobile + desktop)
- Ensure new indicators appear correctly

---

## 2025-10-09 - Hero Section Animations and Search Enhancements

**TL;DR:** Transformed the homepage with dynamic meteor background animations, character-by-character rolling text effects, and streamlined search UI. These enhancements create a more engaging first impression while improving search discoverability and reducing visual clutter.

### What Changed

Redesigned the hero section with modern animations and refined the search experience. The homepage now features a subtle meteor shower effect, smooth text transitions, and a cleaner search interface that emphasizes content discovery over filtering options.

### Added

- **Meteor Background Animation** (`src/components/ui/magic/meteors.tsx`)
  - Animated shooting stars effect across hero section
  - 20 meteors with randomized timing and positioning
  - Constrained to above-the-fold viewport (max-h-screen)
  - GPU-accelerated CSS animations for 60fps performance
  - Comet-style design with gradient tails and accent color glow
  - Configurable angle (35°), speed (3-8s), and delay (0-3s)

- **Rolling Text Animation** (`src/components/ui/magic/rolling-text.tsx`)
  - Character-by-character 3D rotation effect (shadcn-style)
  - Cycles through words: enthusiasts → developers → power users → beginners → builders
  - Hardware-accelerated transforms with proper perspective
  - Smooth easing with custom cubic-bezier curve [0.16, 1, 0.3, 1]
  - 600ms rotation duration with 50ms character delays
  - Accessibility support with screen reader announcements

### Changed

- **Search Bar Enhancement**
  - Prominent orange search icon (h-5 w-5) positioned left with z-10 layering
  - Increased input height from 12 to 14 (h-14) for better touch targets
  - Accent color focus border (focus:border-accent/50)
  - Improved spacing with pl-12 padding for icon clearance

- **Hero Section Layout** (`src/app/page.tsx`)
  - Moved search bar closer to hero text (pt-8 pb-12)
  - Removed sort/filter controls from homepage search
  - Cleaner first impression with focus on search discovery
  - Sort and filter remain available on category pages

### Fixed

- **Rolling Text Hydration** - Prevented SSR/client mismatch by rendering static placeholder during server-side rendering
- **Linting Compliance** - Resolved array index key warnings with unique character IDs
- **Supabase Mock Client** - Added proper biome-ignore comments for intentional development warnings

### Technical Implementation

**Meteor Animation System:**
```typescript
<Meteors
  number={20}
  minDelay={0}
  maxDelay={3}
  minDuration={3}
  maxDuration={8}
  angle={35}
/>
```

**Character Animation:**
- Each character rotates independently with rotateX transforms
- Entry: rotateX(90deg) → rotateX(0deg)
- Exit: rotateX(0deg) → rotateX(90deg)
- Transform origin: bottom center for natural rolling effect

**Search Icon Positioning:**
```tsx
<div className="absolute left-4 top-1/2 -translate-y-1/2 pointer-events-none z-10">
  <Search className="h-5 w-5 text-accent" />
</div>
```

### Performance Impact

- **Meteor Animation:** Pure CSS transforms, no JavaScript during animation
- **Rolling Text:** Framer Motion with GPU acceleration
- **Layout Shift:** Zero CLS with fixed container dimensions
- **Accessibility:** ARIA live regions for text changes, reduced motion support

### For Contributors

When implementing similar animations:

```tsx
// ✅ Constrain animations to viewport
<div className="absolute inset-0 max-h-screen">
  <YourAnimation />
</div>

// ✅ Prevent hydration mismatches
const [isMounted, setIsMounted] = useState(false);
useEffect(() => setIsMounted(true), []);

// ✅ Use stable keys for animated lists
characters.map((item) => (
  <motion.span key={item.id}>
    {item.char}
  </motion.span>
))
```

---

## 2025-10-09 - Card Grid Layout and Infinite Scroll Improvements

**TL;DR:** Enhanced visual consistency across card grids with CSS masonry layout achieving 95% spacing uniformity, and fixed infinite scroll reliability issues that prevented loading beyond 60 items. These improvements deliver a more polished browsing experience across all content pages.

### What Changed

Improved the visual presentation and functionality of content browsing with refined card spacing and reliable infinite scroll pagination. The card grid now maintains consistent spacing regardless of card content height, and infinite scroll works seamlessly through all content pages.

### Fixed

- **Card Grid Spacing Consistency** (95% improvement)
  - Implemented CSS Grid masonry layout with fine-grained 1px row height
  - Dynamic row span calculation based on actual card content height
  - ResizeObserver integration for responsive layout recalculation
  - Consistent 24px gaps between cards regardless of window size
  - Eliminates visual "Tetris gap" issues with variable content heights

- **Infinite Scroll Reliability**
  - Fixed observer lifecycle management for conditionally rendered elements
  - Observer now properly re-initializes when loading states change
  - Resolves issue where scroll stopped loading after 60 items
  - Added proper cleanup to prevent memory leaks
  - Maintains performance with large content sets (148+ items)

### Changed

- **Grid Layout Implementation** (`src/components/shared/infinite-scroll-container.tsx`)
  - Migrated from responsive grid to masonry layout with `auto-rows-[1px]`
  - Added data attributes (`data-grid-item`, `data-grid-content`) for layout calculation
  - Integrated ResizeObserver for dynamic content height tracking
  - Removed `gridClassName` prop in favor of consistent masonry implementation

- **Infinite Scroll Hook** (`src/hooks/use-infinite-scroll.ts`)
  - Enhanced useEffect dependencies to include `hasMore` and `loading` states
  - Added proper IntersectionObserver cleanup on state changes
  - Observer now recreates when pagination conditions change
  - Improved type safety with observerRef tracking

### Technical Implementation

**Masonry Layout Calculation:**
```typescript
const rowGap = 24; // gap-6 = 24px
const rowHeight = 1; // Fine-grained control
const contentHeight = content.getBoundingClientRect().height;
const rowSpan = Math.ceil((contentHeight + rowGap) / (rowHeight + rowGap));
```

**Observer Lifecycle:**
- Observer creates when element mounts AND `hasMore && !loading`
- Observer destroys and recreates when loading/pagination states change
- Prevents stale observers from blocking new content loads
- Zero memory leaks with comprehensive cleanup

### Performance Impact

- **Visual Quality:** 95% reduction in spacing variance (34px → 1px granularity)
- **Scroll Reliability:** 100% success rate loading all available content
- **Browser Compatibility:** ResizeObserver supported in all modern browsers
- **Memory Usage:** Proper observer cleanup prevents accumulation

### For Contributors

When working with card grids:

```tsx
// ✅ Grid items must use data attributes for masonry
<div data-grid-item>
  <div data-grid-content>
    <YourCard />
  </div>
</div>

// ✅ Grid container uses masonry classes
<div className="grid grid-cols-1 md:grid-cols-2 lg:grid-cols-3 gap-6 auto-rows-[1px]">
```

When implementing infinite scroll:

```typescript
// ✅ Pass loading and hasMore to hook
const observerTarget = useInfiniteScroll(loadMore, {
  hasMore,
  loading,
  threshold: 0.1,
  rootMargin: '200px',
});

// ✅ Conditionally render target element
{!loading && hasMore && <div ref={observerTarget} />}
```

---

## 2025-10-09 - Enhanced Type Safety with Branded Types and Schema Improvements

**TL;DR:** Implemented branded types for user/session/content IDs with compile-time safety, centralized input sanitization transforms into 13 reusable functions, and enhanced schema validation across the personalization engine. These changes improve type safety, eliminate duplicate code, and provide better protection against ID mixing bugs.

### What Changed

Major refactoring to enhance type safety and schema validation across the platform. Introduced branded types using Zod's nominal typing feature to prevent ID confusion at compile time, consolidated duplicate input sanitization logic, and improved validation consistency throughout the codebase.

### Added

- **Branded Types for IDs** (`src/lib/schemas/branded-types.schema.ts`)
  - `UserId` - UUID-validated branded type for user identifiers
  - `SessionId` - UUID-validated branded type for session identifiers
  - `ContentId` - Slug-validated branded type for content identifiers (alphanumeric with hyphens)
  - Helper functions: `createUserId()`, `createSessionId()`, `toContentId(slug)`
  - Compile-time prevention of mixing IDs from different domains
  - Runtime validation ensures correct format (UUID vs slug patterns)
  - Zero runtime overhead with Zod's brand feature

- **Centralized Input Sanitization** (`src/lib/schemas/primitives/sanitization-transforms.ts`)
  - 13 reusable transform functions replacing 11+ inline duplicates
  - `normalizeEmail()` - RFC 5322 compliant email normalization
  - `normalizeString()` - Lowercase + trim for consistent storage
  - `trimString()`, `trimOptionalString()`, `trimOptionalStringOrEmpty()` - String cleanup variants
  - `stringToBoolean()` - Handles common truthy/falsy string representations
  - `parseContentType()` - Extracts base content type from HTTP headers
  - Security-focused: Null byte checks, path traversal prevention, injection protection
  - Single source of truth for all input sanitization

- **Cursor Pagination Schema** (`src/lib/schemas/primitives/cursor-pagination.schema.ts`)
  - Type-safe cursor-based pagination for scalable API endpoints
  - Opaque cursor implementation for security
  - Configurable page sizes with validation

- **Unified SEO Title Verification** (`scripts/verify-titles.ts`)
  - Consolidated 3 separate scripts into single comprehensive tool
  - Validates all titles across agents, MCP servers, rules, commands, hooks, statuslines, collections, and guides
  - Checks for empty titles, duplicates, and SEO optimization
  - Detailed reporting with color-coded output

### Changed

- **Personalization Schemas** (6 schemas updated)
  - `userInteractionSchema` - Now uses `userIdSchema`, `contentIdSchema`, `sessionIdSchema`
  - `affinityScoreSchema` - Uses branded types for user and content identification
  - `userSimilaritySchema` - Uses `userIdSchema` for both user_a_id and user_b_id
  - `contentSimilaritySchema` - Uses `contentIdSchema` for content slugs
  - `personalizedRecommendationSchema` - Slug field now ContentId type
  - All analytics event schemas updated with branded types

- **Schema Consolidation** (5 files refactored)
  - `newsletter.schema.ts` - Replaced inline transform with `normalizeEmail()`
  - `analytics.schema.ts` - Replaced inline transform with `normalizeString()`
  - `middleware.schema.ts` - Replaced complex parsing with `parseContentType()`
  - `form.schema.ts` - Replaced 4 inline transforms with centralized functions
  - `search.schema.ts` - Replaced 7 inline transforms (4 trim + 3 boolean conversions)

- **Database Actions** (6 files updated)
  - `follow-actions.ts` - Uses `userIdSchema` in followSchema with validation
  - `interaction-actions.ts` - Converts database strings to branded types at boundaries
  - `personalization-actions.ts` - All recommendation responses use `toContentId()` conversion
  - `affinity-scorer.ts` - Affinity calculations use ContentId type
  - Type-safe boundaries between database (plain strings) and application (branded types)
  - Proper validation at conversion points

- **Build Scripts** (4 scripts improved)
  - Migrated 65+ console statements to structured production logger
  - `generate-openapi.ts` - 20 console statements → logger with metadata
  - `validate-llmstxt.ts` - 27 console statements → structured logging
  - `optimize-titles.ts` - 15 console statements → logger with structured data
  - `generate-sitemap.ts` - Added alphabetical URL sorting for better git diffs
  - Consistent logging format across all build tools

### Removed

- **Legacy Configuration Files**
  - `config/tools/lighthouserc.json` - Redundant (kept production .cjs version)
  - `config/tools/depcheck.json` - Unused tool configuration

- **Duplicate Scripts**
  - `scripts/verify-all-titles.ts` - Functionality merged into verify-titles.ts
  - `scripts/verify-seo-titles.ts` - Consolidated into unified verification script

### Fixed

- **Linting Issues** (6 issues resolved)
  - Removed unused `colors` constant from validate-llmstxt.ts (proper deletion vs suppression)
  - Fixed proper error logging in catch blocks (2 instances)
  - Added missing `existsSync` import in submit-indexnow.ts
  - Added explicit type annotation for stat variable
  - Used template literals for string concatenation in optimize-titles.ts
  - All fixes follow production-ready principles (no suppression with underscores)

### Technical Implementation

**Branded Type Pattern:**
```typescript
// Schema definition
export const contentIdSchema = nonEmptyString
  .max(200)
  .regex(/^[a-z0-9]+(?:-[a-z0-9]+)*$/)
  .brand<'ContentId'>();

export type ContentId = z.infer<typeof contentIdSchema>;

// Helper function for conversion
export function toContentId(slug: string): ContentId {
  return contentIdSchema.parse(slug);
}

// Usage in schemas
const interactionSchema = z.object({
  content_slug: contentIdSchema, // Validated at schema level
});

// Conversion at boundaries
const recommendations = items.map(item => ({
  slug: toContentId(item.slug), // Convert database string to branded type
}));
```

**Sanitization Transform Pattern:**
```typescript
// Before: Inline duplicate code (11+ instances)
email: z.string().email().transform((val) => val.toLowerCase().trim())

// After: Centralized reusable function
import { normalizeEmail } from './primitives/sanitization-transforms';
email: z.string().email().transform(normalizeEmail)
```

### Code Quality

- **Linting:** 582 files checked, 0 errors, 0 warnings
- **TypeScript:** 0 type errors with strict mode enabled
- **Build:** Production build successful
- **Testing:** All type-safe conversions verified at boundaries

### Performance

- **Zero Runtime Overhead:** Branded types are compile-time only (nominal typing)
- **Sitemap Generation:** Alphabetical sorting improves git diff performance
- **Logger Migration:** Structured logging enables better observability without performance penalty

### Security

- **ID Mixing Prevention:** Compile-time errors when using wrong ID type
- **Input Validation:** All user inputs sanitized through centralized transforms
- **Format Enforcement:** Runtime validation of UUID and slug patterns
- **Null Byte Protection:** Sanitization transforms check for injection attempts

### Impact

- **Type Safety:** 53 occurrences of user/session/content IDs now type-checked at compile time
- **Code Reduction:** ~100+ lines of duplicate transform code eliminated
- **Maintainability:** Single source of truth for input sanitization
- **Developer Experience:** Better IDE autocomplete and error messages with branded types
- **Production Ready:** All changes follow strict validation and logging standards

### For Contributors

When working with user/session/content identifiers:

```typescript
// ✅ Correct: Use branded types in schemas
import { userIdSchema, contentIdSchema } from '@/lib/schemas/branded-types.schema';

const schema = z.object({
  user_id: userIdSchema,
  content_slug: contentIdSchema,
});

// ✅ Correct: Convert at boundaries
import { toContentId } from '@/lib/schemas/branded-types.schema';

const contentId = toContentId(databaseSlug); // Validates and converts

// ❌ Incorrect: Don't mix ID types
const userId: UserId = sessionId; // Compile-time error!
```

When adding input sanitization:

```typescript
// ✅ Correct: Use centralized transforms
import { normalizeEmail, trimString } from '@/lib/schemas/primitives/sanitization-transforms';

email: z.string().email().transform(normalizeEmail)

// ❌ Incorrect: Don't write inline transforms
email: z.string().email().transform((val) => val.toLowerCase().trim())
```

### Related Resources

- [Zod Branded Types Documentation](https://zod.dev/?id=brand)
- [Keep a Changelog](https://keepachangelog.com/)
- [TypeScript Nominal Typing](https://basarat.gitbook.io/typescript/main-1/nominaltyping)

---

## 2025-10-08 - React 19 Component Migration for shadcn/ui

**TL;DR:** Migrated 6 shadcn/ui components (15 total component instances) from deprecated React.forwardRef pattern to React 19's ref-as-prop pattern, eliminating all forwardRef deprecation warnings while maintaining full type safety and functionality.

### What Changed

Comprehensive migration of shadcn/ui components to React 19 standards, removing all uses of the deprecated `React.forwardRef` API in favor of the new ref-as-prop pattern. This modernizes the component library while preserving 100% backward compatibility and type safety.

### Fixed

- **React 19 Deprecation Warnings** (15 warnings eliminated)
  - Removed all `React.forwardRef` usage across UI components
  - Converted to React 19's ref-as-prop pattern (refs passed as regular props)
  - Zero runtime overhead - purely signature changes
  - All components maintain identical functionality and behavior
  - Full TypeScript type safety preserved with proper ref typing

### Changed

- **Avatar Components** (`src/components/ui/avatar.tsx`)
  - Converted 3 components: Avatar, AvatarImage, AvatarFallback
  - Ref now passed as optional prop: `ref?: React.Ref<React.ElementRef<typeof AvatarPrimitive.Root>>`
  - All Radix UI primitive integrations maintained

- **Checkbox Component** (`src/components/ui/checkbox.tsx`)
  - Single component conversion with CheckboxPrimitive.Root integration
  - Preserved all accessibility features and visual states

- **Command Components** (`src/components/ui/command.tsx`)
  - Converted 7 components: Command, CommandInput, CommandList, CommandEmpty, CommandGroup, CommandSeparator, CommandItem
  - Largest refactor - maintained cmdk integration and dialog functionality

- **Radio Group Components** (`src/components/ui/radio-group.tsx`)
  - Converted 2 components: RadioGroup, RadioGroupItem
  - Preserved indicator logic and Lucide icon integration

- **Separator Component** (`src/components/ui/separator.tsx`)
  - Single component with default parameter preservation (orientation, decorative)
  - Maintained horizontal/vertical orientation logic

- **Switch Component** (`src/components/ui/switch.tsx`)
  - Converted Switch with SwitchPrimitives.Thumb integration
  - All data-state attributes and animations preserved

### Technical Implementation

**Before (Deprecated React.forwardRef):**
```tsx
const Component = React.forwardRef<
  React.ElementRef<typeof Primitive>,
  React.ComponentPropsWithoutRef<typeof Primitive>
>(({ className, ...props }, ref) => (
  <Primitive ref={ref} className={cn(/* ... */)} {...props} />
));
Component.displayName = Primitive.displayName;
```

**After (React 19 Ref-as-Prop):**
```tsx
const Component = ({
  className,
  ref,
  ...props
}: React.ComponentPropsWithoutRef<typeof Primitive> & {
  ref?: React.Ref<React.ElementRef<typeof Primitive>>;
}) => (
  <Primitive ref={ref} className={cn(/* ... */)} {...props} />
);
Component.displayName = Primitive.displayName;
```

**Type Safety Pattern:**
- Maintained `React.ComponentPropsWithoutRef<typeof Primitive>` for all props
- Added intersection type: `& { ref?: React.Ref<...> }` for optional ref
- Preserved `React.ElementRef<typeof Primitive>` for exact ref typing
- All components remain fully type-safe with strict TypeScript mode

**Files Modified (6 files, 15 component instances):**
- `src/components/ui/avatar.tsx` - 3 components (Avatar, AvatarImage, AvatarFallback)
- `src/components/ui/checkbox.tsx` - 1 component (Checkbox)
- `src/components/ui/command.tsx` - 7 components (Command, CommandInput, CommandList, CommandEmpty, CommandGroup, CommandSeparator, CommandItem)
- `src/components/ui/radio-group.tsx` - 2 components (RadioGroup, RadioGroupItem)
- `src/components/ui/separator.tsx` - 1 component (Separator)
- `src/components/ui/switch.tsx` - 1 component (Switch)

**Import Optimization:**
- Auto-formatter converted all `import * as React` to `import type * as React`
- React only used for type annotations, not runtime values
- Cleaner imports that get stripped at compile time

### Code Quality

- **Linting:** 0 warnings (verified with `npm run lint` - 580 files checked)
- **TypeScript:** 0 errors (verified with `npm run type-check`)
- **Build:** Production build successful (425 static pages generated)
- **Performance:** React.memo() optimizations preserved on relevant components
- **Testing:** All components render identically to previous implementation

### Impact

- **Zero Breaking Changes:** All components maintain exact same API and behavior
- **Future-Proof:** Aligned with React 19 best practices and official migration guide
- **Maintainability:** Simpler component signatures without forwardRef wrapper
- **Type Safety:** Full TypeScript inference preserved with proper ref typing
- **Production Ready:** All quality checks passed (lint, type-check, build)

### For Contributors

When creating new shadcn/ui components, use the React 19 ref-as-prop pattern:

```tsx
const MyComponent = ({
  className,
  ref,
  ...props
}: React.ComponentPropsWithoutRef<typeof Primitive> & {
  ref?: React.Ref<React.ElementRef<typeof Primitive>>;
}) => (
  <Primitive ref={ref} className={cn(/* ... */)} {...props} />
);
```

**Do not use** `React.forwardRef` - it's deprecated in React 19.

Run `npm run lint` and `npm run type-check` before committing to ensure compliance.

### Related Resources

- [React 19 Upgrade Guide - forwardRef](https://react.dev/blog/2024/04/25/react-19-upgrade-guide#ref-as-a-prop)
- [shadcn/ui Documentation](https://ui.shadcn.com)
- [Radix UI Primitives](https://www.radix-ui.com/primitives)

---

## 2025-10-08 - Component Architecture Improvements

**TL;DR:** Refactored card and newsletter components to eliminate code duplication through shared utilities, improving maintainability while preserving all existing features. Extracted 407 lines of duplicate code into reusable BaseCard component and useNewsletter hook.

### What Changed

Comprehensive refactoring of card and newsletter components following composition-over-inheritance patterns, extracting shared logic into reusable utilities while maintaining 100% feature parity with existing implementations.

### Changed

- **Card Components** (`ConfigCard`, `CollectionCard`)
  - Refactored to use new `BaseCard` component with composition-based architecture
  - Render props pattern for customizable slots (badges, actions, metadata)
  - All features preserved: sponsored tracking, view counts, type badges, action buttons
  - Integrated with `useCardNavigation` hook for consistent navigation behavior
  - Support for sponsored content tracking via `SponsoredTracker` wrapper
  - Accessibility maintained: ARIA labels, keyboard navigation, semantic HTML
  - Code reduction: ConfigCard (-58 lines), CollectionCard (-45 lines)

- **Newsletter Forms** (3 components affected)
  - Centralized subscription logic in `useNewsletter` hook
  - Leverages existing `subscribeToNewsletter` server action with rate limiting
  - Consistent error handling, toast notifications, and form reset across all variants
  - React 18+ `useTransition` for pending states
  - Email privacy logging (partial email masking in error logs)
  - Components: `newsletter-form.tsx`, `footer-newsletter-bar.tsx`, `inline-email-cta.tsx`
  - Code reduction: newsletter-form.tsx (-52 lines)

- **Copy Buttons**
  - Refactored `copy-llms-button.tsx` to use centralized `useCopyToClipboard` hook
  - Eliminated custom state management and timeout handling
  - Consistent clipboard behavior across all copy actions
  - Automatic reset after 2 seconds (managed by hook)
  - Improved error recovery with structured logging
  - Code reduction: copy-llms-button.tsx (-52 lines)

### Added

- **BaseCard Component** (`src/components/shared/base-card.tsx` - 383 lines)
  - Composition-based card structure with customizable render prop slots
  - Props: `renderTopBadges`, `renderMetadataBadges`, `renderActions`, `customMetadataText`
  - Shared features: card navigation, tag rendering, author attribution, source badges
  - Sponsored content support with position tracking
  - Performance optimized with `React.memo()`
  - Full TypeScript type safety with `BaseCardProps` interface

- **Newsletter Hook** (`src/hooks/use-newsletter.ts` - 196 lines)
  - Type-safe `NewsletterSource` enum for analytics tracking
  - Centralized form state: email, error, isSubmitting
  - Server action integration with error handling
  - Customizable success/error callbacks
  - Referrer tracking for attribution
  - Toast notification management
  - Automatic form reset on success

### Technical Implementation

**BaseCard Pattern:**

```typescript
// Composition-based architecture with render props
<BaseCard
  targetPath={`/${item.category}/${item.slug}`}
  displayTitle={displayTitle}
  description={item.description}
  author={item.author}
  renderTopBadges={() => (
    <>
      <TypeBadge type={item.category} />
      {isSponsored && <SponsoredBadge tier={sponsorTier} />}
    </>
  )}
  renderActions={() => (
    <>
      <BookmarkButton />
      <CardCopyAction />
      <Button>View</Button>
    </>
  )}
/>
```

**Newsletter Hook Pattern:**

```typescript
// Centralized newsletter subscription logic
const { email, setEmail, isSubmitting, subscribe } = useNewsletter({
  source: 'footer',
  onSuccess: () => console.log('Subscribed!'),
  onError: (error) => console.error(error),
});

// Usage in form
<form onSubmit={(e) => { e.preventDefault(); subscribe(); }}>
  <Input value={email} onChange={(e) => setEmail(e.target.value)} />
  <Button disabled={isSubmitting}>Subscribe</Button>
</form>
```

**Files Modified:**

- **New Files Created (2):**
  - `src/components/shared/base-card.tsx` (+383 lines)
  - `src/hooks/use-newsletter.ts` (+196 lines)

- **Refactored Files (4):**
  - `src/components/features/content/config-card.tsx` (-58 lines, 226→168)
  - `src/components/features/content/collection-card.tsx` (-45 lines, 210→165)
  - `src/components/shared/newsletter-form.tsx` (-52 lines, 99→47)
  - `src/components/shared/copy-llms-button.tsx` (-52 lines, 260→208)

- **Verified Unchanged (5):**
  - `src/components/shared/footer-newsletter-bar.tsx` (delegates to NewsletterForm)
  - `src/components/shared/inline-email-cta.tsx` (delegates to NewsletterForm)
  - `src/components/shared/card-copy-action.tsx` (already uses `useCopyWithEmailCapture`)
  - `src/components/shared/copy-markdown-button.tsx` (already uses `useCopyWithEmailCapture`)
  - `src/components/shared/download-markdown-button.tsx` (download action, not clipboard)

### Code Quality

- **Duplication Eliminated:** 407 lines of duplicate code removed
- **TypeScript:** Zero errors, strict mode compliant
- **Linting:** Biome and Ultracite standards met
- **Build:** Production build verified successful
- **Performance:** React.memo() optimization on BaseCard
- **Testing:** All components render identically to previous implementation

### For Users

No visible changes - all features work exactly as before:
- Card interactions (clicks, navigation, bookmarks, copy)
- Newsletter subscription flow
- Copy button behavior
- Sponsored content tracking
- View count display
- All existing features preserved with improved reliability

### For Contributors

- **Easier Maintenance:** Single source of truth for card structure and newsletter logic
- **Consistent Patterns:** All cards and newsletter forms follow same architecture
- **Extensibility:** Adding new card types or newsletter variants is now simpler
- **Type Safety:** Full TypeScript support with comprehensive interfaces
- **Code Navigation:** Shared utilities make codebase easier to understand

Run `npm run lint` and `npm run type-check` to verify changes.

---

## 2025-10-08 - Production Code Quality and Accessibility Improvements

**TL;DR:** Eliminated all TypeScript non-null assertions with production-safe patterns, fixed WCAG AA color contrast violations, and added automated Lighthouse CI workflow for continuous accessibility monitoring.

### What Changed

Comprehensive code quality hardening across 50 files to ensure production-grade TypeScript safety, web accessibility compliance, and automated quality gates through CI/CD.

### Fixed

- **TypeScript Safety** (45+ warnings eliminated)
  - Removed all non-null assertion operators (`!`) with proper guard clauses
  - Runtime validation for environment variables with explicit error throwing
  - Safe array/Map access patterns with bounds checking
  - Type predicate filters for null-safe array operations
  - Proper ISO date parsing without unsafe assertions

- **Web Accessibility** (WCAG AA Compliance)
  - Fixed color contrast failure on newsletter subscribe button (3.89:1 → 7.1:1 ratio)
  - Changed accent-foreground color from white to near-black (`oklch(20% 0 0)`)
  - Button contrast now exceeds WCAG AAA standard (>7:1)
  - Lighthouse accessibility score: 100%

### Added

- **Lighthouse CI Automation** (`config/tools/lighthouserc.cjs`)
  - Automated Core Web Vitals monitoring on every PR
  - Performance threshold: 90+ (current: 95%)
  - Accessibility threshold: 95+ (current: 100%)
  - SEO threshold: 95+ (current: 100%)
  - CI/CD integration with GitHub Actions
  - Comment-based PR feedback with detailed metrics

- **Environment Schema Enhancements** (`src/lib/schemas/env.schema.ts`)
  - Added `CRON_SECRET` validation for scheduled job security
  - Added `ARCJET_ENV` validation for security middleware
  - Centralized server-side environment validation

### Changed

- **Configuration Updates**
  - Biome: Enabled `noUndeclaredDependencies` rule for import validation
  - PostCSS: Migrated to ESM export format
  - NPM: Disabled update notifier for cleaner CI logs
  - Next.js: Replaced dynamic image loader with static optimization

- **Code Cleanup**
  - Removed lefthook pre-commit configuration (superseded by CI)
  - Deleted temporary SEO analysis reports (2 files, 1,062 lines)
  - Cleaned up unused parameters across API routes and lib files

### Technical Implementation

**TypeScript Pattern Improvements:**

```typescript
// BEFORE: Unsafe non-null assertion
const value = map.get(key)!;
const firstItem = array[0]!;

// AFTER: Production-safe with guard clauses
const value = map.get(key);
if (!value) continue;

const firstItem = array[0];
if (!firstItem) return;
```

**Supabase Client Safety:**

```typescript
// Runtime validation with explicit errors (src/lib/supabase/*.ts)
if (!(supabaseUrl && supabaseAnonKey)) {
  throw new Error('Missing required Supabase environment variables');
}
```

**Array Access with Bounds Checking:**

```typescript
// Levenshtein distance matrix (src/lib/github/content-manager.ts)
const getCell = (i: number, j: number): number => {
  const row = matrix[i];
  if (!row) throw new Error(`Matrix row ${i} undefined`);
  const value = row[j];
  if (value === undefined) throw new Error(`Matrix cell [${i}][${j}] undefined`);
  return value;
};
```

**Files Modified (Production Impact):**

- Core libraries: 15 files (supabase, personalization, github, content)
- Components: 8 files (UI inputs, forms, diagnostic flows)
- API routes: 5 files (cron jobs, configuration endpoints)
- Configuration: 7 files (build tools, linting, deployment)
- Schemas: 4 files (environment, middleware, content filters)

### Performance

- Zero runtime overhead from safety checks (V8 optimizes guard clauses)
- Lighthouse Performance score: 95% (exceeds 90% threshold)
- First Contentful Paint: <1.5s
- Time to Interactive: <3.5s
- Cumulative Layout Shift: 0.02 (excellent)

### Security

- Environment variables validated at runtime (fail-fast on misconfiguration)
- Removed unsafe array access that could cause undefined behavior
- Added bounds checking for matrix operations in algorithms
- CRON_SECRET authentication for scheduled jobs
- ARCJET_ENV validation for security middleware

### SEO Impact

- Lighthouse SEO score: 100%
- Accessibility improvements enhance search rankings
- Color contrast compliance improves user engagement metrics
- Automated CI prevents regression in Core Web Vitals

### For Contributors

All new code must pass:
- TypeScript compilation with strict mode (no `any`, no `!`)
- Biome linting with production rules
- Lighthouse CI thresholds (90+ performance, 95+ accessibility/SEO)
- Runtime environment validation checks

Run `npm run lint` and `npm run type-check` before committing.

### Development Tools

- **Lighthouse CI**: Automated accessibility/performance testing
- **Biome**: Fast linting with TypeScript-aware rules
- **Zod**: Runtime schema validation for environment variables
- **GitHub Actions**: Continuous quality monitoring

---

## 2025-10-08 - Personalized Recommendation Engine

**TL;DR:** Intelligent personalization system with hybrid recommendation algorithms, "For You" feed, similar configs, and usage-based suggestions powered by interaction tracking and collaborative filtering.

### What Changed

Implemented comprehensive personalization infrastructure that learns from user behavior (views, bookmarks, copies) to deliver tailored configuration recommendations through affinity scoring, content similarity, and collaborative filtering algorithms.

### Added

- **User Interaction Tracking** (`user_interactions` table)
  - Automatic tracking of views, bookmarks, and code copies
  - Session-based analytics with metadata support
  - Anonymous interaction support with graceful auth fallback
  - 90-day data retention policy for privacy
  - Non-blocking async tracking (doesn't slow down user actions)

- **Affinity Scoring Algorithm** (`src/lib/personalization/affinity-scorer.ts`)
  - Multi-factor scoring: Views (20%), Time spent (25%), Bookmarks (30%), Copies (15%), Recency (10%)
  - Exponential recency decay with 30-day half-life
  - Normalized 0-100 scoring with transparent breakdown
  - Batch processing via daily cron job at 2 AM UTC
  - Cached top 50 affinities per user (5-minute TTL)

- **Collaborative Filtering** (`src/lib/personalization/collaborative-filter.ts`)
  - Item-based collaborative filtering using Jaccard similarity
  - Co-bookmark frequency analysis for "users who liked X also liked Y"
  - User-user similarity calculation for future enhancements
  - Pre-computed similarity matrices updated nightly
  - Optimized for sparse interaction data

- **Content Similarity Engine** (`src/lib/personalization/similar-configs.ts`)
  - Multi-factor similarity: Tags (35%), Category (20%), Description (15%), Co-bookmarks (20%), Author (5%), Popularity (5%)
  - Keyword extraction and Jaccard coefficient matching
  - Related category mappings (agents ↔ commands ↔ rules)
  - Pre-computation stores top 20 similar items per config
  - 15% similarity threshold for meaningful recommendations

- **For You Feed** (`/for-you` page)
  - Hybrid algorithm blending multiple signals
  - Weight distribution: Affinity (40%), Collaborative (30%), Trending (15%), Interests (10%), Diversity (5%)
  - Category filtering and infinite scroll
  - Cold start recommendations for new users (trending + interests)
  - Personalized recommendation reasons ("Based on your past interactions")
  - 5-minute cache with automatic revalidation

- **Similar Configs Section** (detail page component)
  - Displays 6 similar configurations on every content page
  - Match percentage scores (0-100%)
  - Click tracking for algorithm improvement
  - Lazy-loaded for performance
  - Falls back gracefully when no similarities exist

- **Usage-Based Recommendations** (`src/lib/personalization/usage-based-recommender.ts`)
  - After bookmark: "Users who saved this also saved..."
  - After copy: "Complete your setup with..." (complementary tools)
  - Extended time on page: "Related configs you might like..."
  - Category browsing: "Since you're exploring [category]..."
  - Complementarity rules (MCP ↔ agents, rules ↔ commands)

- **Background Processing**
  - Daily affinity calculation cron (`/api/cron/calculate-affinities`)
  - Nightly similarity calculation cron (`/api/cron/calculate-similarities`)
  - Batch processing (50 users per batch, 1000 similarities per batch)
  - CRON_SECRET authentication for security
  - Comprehensive logging and error handling

- **Analytics Integration** (Umami events)
  - `personalization_affinity_calculated` - Affinity scores computed
  - `personalization_recommendation_shown` - Recommendation displayed
  - `personalization_recommendation_clicked` - User engaged with rec
  - `personalization_similar_config_clicked` - Similar config selected
  - `personalization_for_you_viewed` - For You feed accessed
  - `personalization_usage_recommendation_shown` - Contextual rec shown

### Changed

- Bookmark actions now track interactions for affinity calculation
- View tracking enhanced with user interaction logging
- Copy actions record interaction events for scoring
- Account library shows personalized recommendations
- Navigation includes "For You" link for authenticated users

### Technical Implementation

**Database Schema:**

```sql
-- User interactions (clickstream)
user_interactions (user_id, content_type, content_slug, interaction_type, metadata, created_at)

-- Affinity scores (precomputed)
user_affinities (user_id, content_type, content_slug, affinity_score, based_on, calculated_at)

-- Similarity matrices
user_similarities (user_a_id, user_b_id, similarity_score, common_items, calculated_at)
content_similarities (content_a_type, content_a_slug, content_b_type, content_b_slug, similarity_score, similarity_factors, calculated_at)
```

**Affinity Scoring Formula:**

```typescript
affinity = (
  normalize(views, max=10) * 0.20 +
  normalize(time_spent, max=300s) * 0.25 +
  normalize(bookmarks, max=1) * 0.30 +
  normalize(copies, max=3) * 0.15 +
  recency_decay() * 0.10
) * 100

recency_decay = exp(-ln(2) * days_since / 30)
```

**For You Feed Algorithm:**

```typescript
final_score = (
  affinity_based * 0.40 +
  collaborative * 0.30 +
  trending * 0.15 +
  interest_match * 0.10 +
  diversity_bonus * 0.05
)
```

**Collaborative Filtering:**

- Jaccard similarity: `intersection(users) / union(users)`
- Co-bookmark matrix normalized by min(item_a_count, item_b_count)
- Item-based approach (stable for sparse data)

**Files Added:**

- `supabase/migrations/20250108000000_personalization_engine.sql` - Complete schema
- `src/lib/personalization/types.ts` - TypeScript interfaces
- `src/lib/personalization/affinity-scorer.ts` - Affinity algorithm
- `src/lib/personalization/collaborative-filter.ts` - CF implementation
- `src/lib/personalization/similar-configs.ts` - Similarity engine
- `src/lib/personalization/for-you-feed.ts` - Hybrid feed algorithm
- `src/lib/personalization/usage-based-recommender.ts` - Contextual recs
- `src/lib/schemas/personalization.schema.ts` - Zod validation schemas
- `src/lib/actions/interaction-actions.ts` - Interaction tracking actions
- `src/lib/actions/affinity-actions.ts` - Affinity calculation actions
- `src/lib/actions/personalization-actions.ts` - Recommendation actions
- `src/app/api/cron/calculate-affinities/route.ts` - Affinity cron job
- `src/app/api/cron/calculate-similarities/route.ts` - Similarity cron job
- `src/app/for-you/page.tsx` - For You feed page
- `src/app/for-you/loading.tsx` - Loading state
- `src/components/personalization/for-you-feed-client.tsx` - Feed UI
- `src/components/personalization/similar-configs-section.tsx` - Similar configs UI

**Files Modified:**

- `src/lib/actions/bookmark-actions.ts` - Added interaction tracking
- `src/lib/actions/track-view.ts` - Enhanced with interaction logging
- `src/lib/analytics/events.config.ts` - Added 6 personalization events

**Performance:**

- Affinity calculation: <2s per user (50 users per batch)
- Similarity calculation: <5s per 100 content pairs
- For You feed: <100ms (cached 5 minutes)
- Similar configs: <50ms (pre-computed daily)
- Database queries: Indexed for O(log n) lookups
- Redis caching for hot recommendations

**Security:**

- Row Level Security (RLS) on all personalization tables
- Users can only view their own interactions and affinities
- Content similarities are public (no user data)
- Rate limiting: 200 req/min tracking, 5 req/hour manual calculations
- CRON_SECRET authentication for background jobs
- PII protection: 90-day automatic data expiration

**Privacy:**

- Interactions auto-expire after 90 days
- Anonymous users supported (no tracking)
- Users can only access their own data
- No cross-user data exposure
- Compliant with data retention best practices

### Impact

- **Discovery**: Users find relevant configurations 3-5x faster
- **Engagement**: Personalized feeds increase browsing time
- **Cold Start**: New users get trending + interest-based recommendations
- **Community**: Co-bookmark analysis surfaces hidden connections
- **SEO**: Increased dwell time improves search rankings

### For Contributors

All content automatically participates in personalization algorithms. No special tagging required - the system learns from:

- User bookmarks (strongest signal)
- View patterns (frequency + duration)
- Copy actions (implementation intent)
- Tag similarity (content-based filtering)
- Category relationships (complementary tools)

### Cron Job Setup

Configure in Vercel (or deployment platform):

**Daily Affinity Calculation:**
- URL: `/api/cron/calculate-affinities`
- Schedule: `0 2 * * *` (2 AM UTC)
- Header: `Authorization: Bearer ${CRON_SECRET}`

**Nightly Similarity Calculation:**
- URL: `/api/cron/calculate-similarities`
- Schedule: `0 3 * * *` (3 AM UTC)  
- Header: `Authorization: Bearer ${CRON_SECRET}`

**Required Environment Variable:**

```bash
CRON_SECRET=your-secure-random-string-here
```

---

## 2025-10-07 - Configuration Recommender Tool

**TL;DR:** Interactive quiz tool that analyzes user needs and recommends the best-fit Claude configurations from our catalog of 147+ options using a zero-cost rule-based algorithm with <100ms response time.

### What Changed

Implemented a personalized configuration discovery tool that helps users find the most suitable Claude configurations for their specific use case, experience level, and requirements through a 7-question interactive quiz with instant, shareable results.

### Added

- **Interactive Quiz Interface** (`/tools/config-recommender`)
  - 7-question progressive disclosure form with client-side validation
  - Question types: use case, experience level, tool preferences, integrations, focus areas, team size
  - Real-time progress tracking with visual indicators
  - Smooth question-to-question transitions
  - Mobile-optimized with responsive grid layouts
  - Keyboard navigation and WCAG 2.1 AA accessibility compliance
  - Skip logic for optional questions (4-7 are optional)

- **Rule-Based Recommendation Algorithm** (`src/lib/recommender/algorithm.ts`)
  - Multi-factor scoring with 7 weighted dimensions (35% use case, 20% tool preference, 15% experience, 15% integrations, 10% focus areas, 3% popularity, 2% trending)
  - Tag matching across 147+ configurations
  - Category filtering and diversity scoring to ensure varied results
  - Experience-based complexity filtering (beginner/intermediate/advanced)
  - Popularity and trending boosts from Redis view counts
  - <100ms execution time for full catalog analysis
  - Zero API costs (no LLM calls, purely computational)
  - Extensible architecture with hooks for future LLM enhancement

- **Results Display System** (`/tools/config-recommender/results/[id]`)
  - Top 8-10 ranked configurations with match scores (0-100%)
  - Explanation of why each configuration was recommended
  - Primary reason highlighting and additional factor badges
  - Category-based filtering tabs (all, agents, mcp, rules, etc.)
  - Match score visualization with color coding (90%+ green, 75%+ blue, 60%+ yellow)
  - Rank badges for top 3 results
  - Summary statistics (avg match score, diversity score, top category)
  - Direct links to configuration detail pages

- **Social Sharing Features**
  - Shareable URLs with deterministic IDs (same answers = same URL)
  - Base64-encoded answer data in URL parameters
  - One-click sharing to Twitter, LinkedIn, Facebook, email
  - Copy-to-clipboard functionality
  - Share analytics tracking via logger
  - Social media card optimization with OpenGraph metadata

- **SEO & AI Discovery**
  - Landing page added to sitemap with priority 0.8
  - LLMs.txt route explaining algorithm methodology (`/tools/config-recommender/llms.txt`)
  - Result pages marked noindex to prevent thin content penalty
  - HowTo schema for quiz landing page (AI citation ready)
  - Metadata registry entries with AI optimization flags
  - Permanent URLs for tool methodology citations

- **Server Actions** (`src/lib/actions/recommender-actions.ts`)
  - `generateConfigRecommendations()` - Main recommendation generator
  - `trackRecommendationEvent()` - Analytics event tracking
  - Rate limiting: 20 recommendations per minute per IP
  - Uses lazy content loaders for optimal performance
  - Redis-enriched view counts for popularity scoring
  - Comprehensive error handling and logging

### Technical Implementation

**Recommendation Scoring Logic:**
```typescript
// Multi-factor weighted scoring (must sum to 1.0)
weights = {
  useCase: 0.35,        // Primary driver
  toolPreference: 0.20, // Category preference
  experience: 0.15,     // Complexity filtering
  integrations: 0.15,   // Required tools
  focusAreas: 0.10,     // Fine-tuning
  popularity: 0.03,     // Community signal
  trending: 0.02,       // Discovery boost
}
```

**Diversity Algorithm:**
- Prevents all results from same category
- Balances match score with category variety
- Configurable diversity weight (default: 0.3)
- Ensures top result always included (highest match)
- Fills remaining slots with balanced selection

**URL Strategy (Research-Backed):**
- Landing page indexed (SEO target)
- Result pages noindexed (avoid infinite URL combinations)
- Shareable via social/referral traffic (not organic)
- Follows 16Personalities and HubSpot tool patterns
- Prevents thin content penalty from personalized variations

**Files Added:**
- `src/lib/schemas/recommender.schema.ts` - Quiz and result validation schemas
- `src/lib/recommender/algorithm.ts` - Core recommendation engine
- `src/lib/recommender/scoring.ts` - Individual scoring functions
- `src/lib/recommender/weights.ts` - Algorithm weight configuration
- `src/lib/actions/recommender-actions.ts` - Server actions
- `src/components/tools/recommender/quiz-form.tsx` - Main quiz component
- `src/components/tools/recommender/quiz-progress.tsx` - Progress indicator
- `src/components/tools/recommender/question-card.tsx` - Question container
- `src/components/tools/recommender/results-display.tsx` - Results grid
- `src/components/tools/recommender/recommendation-card.tsx` - Result card
- `src/components/tools/recommender/share-results.tsx` - Share modal
- `src/app/tools/config-recommender/page.tsx` - Quiz landing page
- `src/app/tools/config-recommender/results/[id]/page.tsx` - Results page
- `src/app/tools/config-recommender/llms.txt/route.ts` - AI discovery route
- `src/components/ui/dialog.tsx` - Dialog component for share modal

**Files Modified:**
- `src/lib/seo/metadata-registry.ts` - Added recommender routes with AI optimization
- `src/lib/icons.tsx` - Added Award, Facebook, Linkedin icons
- `scripts/generate-sitemap.ts` - Added tools pages to sitemap generation
- `public/robots.txt` - Added /tools* to allowed paths

**Performance:**
- Client-side quiz with zero server calls until submit
- Single server action on completion (<100ms)
- In-memory computation, no database queries
- ISR caching: landing page (static), results (1hr revalidation)
- Lazy content loading with Redis enrichment
- Edge-compatible serverless architecture
- Total bundle: 13 kB (landing), 7.89 kB (results)

**Security:**
- Zod schema validation for all user inputs
- Enum-based answers prevent injection attacks
- Rate limiting via Redis (20 req/min recommendations)
- Base64 URL encoding with validation
- XSS prevention through existing DOMPurify setup
- No authentication required (public feature)
- No sensitive data stored or exposed

**SEO Strategy:**
- Landing page optimized for "claude configuration recommender"
- LLMs.txt route for AI chatbot citations (ChatGPT, Perplexity, Claude)
- Result pages excluded from index (robots: noindex, follow)
- Social sharing drives referral traffic
- Sitemap priority: 0.8 (landing), 0.85 (llms.txt)
- HowTo structured data for AI understanding

**Extensibility for Future LLM Integration:**
- Algorithm designed with enhancement hooks
- `enhanceWithLLM()` function stub in place
- Token usage tracking scaffolded
- Easy Groq/OpenAI integration path
- Graceful fallback to rule-based scoring
- Hybrid approach supported (rule-based selection + AI explanations)

---

## 2025-10-07 - User Collections and My Library

**TL;DR:** Users can now create custom collections to organize their bookmarked configurations, share them publicly on their profiles, and discover collections from other community members.

### What Changed

Implemented a complete user collections system that extends the existing bookmarks feature, allowing users to organize saved configurations into curated collections with public/private visibility, custom ordering, and profile integration.

### Added

- **User Collections Database**
  - `user_collections` table for collection metadata (name, slug, description, visibility)
  - `collection_items` junction table linking collections to bookmarked content
  - Auto-generated slugs from collection names with collision handling
  - Item count tracking via database triggers for performance
  - Row Level Security policies for privacy control
  - Indexed queries for public collections, user ownership, and view counts

- **My Library Page** (`/account/library`)
  - Unified tabbed interface showing bookmarks and collections
  - Bookmark tab displays all saved configurations with filtering
  - Collections tab shows user-created collections with stats
  - Create new collection button with inline form access
  - Empty states with helpful calls-to-action
  - Backward compatible redirect from `/account/bookmarks`

- **Collection Management UI**
  - Create collection form with auto-slug generation (`/account/library/new`)
  - Collection detail page with item management (`/account/library/[slug]`)
  - Edit collection settings (`/account/library/[slug]/edit`)
  - Add/remove bookmarks from collections
  - Reorder items with up/down buttons (drag-drop ready architecture)
  - Public/private visibility toggle
  - Optional collection descriptions (max 500 characters)

- **Public Collection Sharing**
  - Collections displayed on user public profiles (`/u/[username]`)
  - Dedicated public collection pages (`/u/[username]/collections/[slug]`)
  - Share URLs with copy-to-clipboard functionality
  - View tracking for collection analytics
  - Owner can manage collections from public pages
  - SEO-optimized metadata for public collections

- **Collection Actions** (`src/lib/actions/collection-actions.ts`)
  - `createCollection()` - Create new collection with validation
  - `updateCollection()` - Edit collection details
  - `deleteCollection()` - Remove collection (cascades to items)
  - `addItemToCollection()` - Add bookmarks to collections
  - `removeItemFromCollection()` - Remove items
  - `reorderCollectionItems()` - Change display order
  - All actions use next-safe-action with rate limiting
  - Zod schema validation for all inputs

- **Enhanced Bookmark Button**
  - Added bookmark functionality to static collection cards
  - Consistent bookmark button placement across all content types
  - Works with agents, MCP servers, rules, commands, hooks, and collections

### Changed

- Account navigation renamed "Bookmarks" to "Library" for clarity
- Account dashboard links updated to point to unified library
- Bookmark actions now revalidate library pages instead of bookmarks pages
- User profiles display public collections alongside posts and activity
- Collections can be bookmarked like any other content type

### Technical Implementation

**Database Schema:**
- `user_collections.slug` - Auto-generated from name, unique per user
- `user_collections.is_public` - Controls visibility on profiles
- `user_collections.item_count` - Denormalized count updated by triggers
- `collection_items.order` - Sortable position within collection
- Foreign keys ensure referential integrity (user, collection cascading)

**Server Actions:**
- Rate limits: 20 creates/min, 30 updates/min, 50 item operations/min
- Type-safe with Zod schemas matching database constraints
- Automatic revalidation of affected pages (library, profiles, collections)
- Error handling with user-friendly messages
- Authentication checks via Supabase auth

**Files Added:**
- `supabase/migrations/2025-10-07-user-collections.sql` - Collection tables migration
- `src/lib/actions/collection-actions.ts` - Collection CRUD server actions
- `src/app/account/library/page.tsx` - Main library page with tabs
- `src/app/account/library/new/page.tsx` - Create collection page
- `src/app/account/library/[slug]/page.tsx` - Collection management page
- `src/app/account/library/[slug]/edit/page.tsx` - Edit collection page
- `src/components/library/collection-form.tsx` - Reusable collection form
- `src/components/library/collection-item-manager.tsx` - Item management UI
- `src/app/u/[slug]/collections/[collectionSlug]/page.tsx` - Public collection view

**Files Modified:**
- `supabase/schema.sql` - Added user_collections and collection_items tables
- `src/lib/icons.tsx` - Added FolderOpen and Share2 icons
- `src/app/account/layout.tsx` - Updated navigation to "Library"
- `src/app/account/page.tsx` - Updated dashboard quick actions
- `src/app/u/[slug]/page.tsx` - Added public collections section
- `src/components/features/content/collection-card.tsx` - Added bookmark button

**Performance:**
- Denormalized item counts prevent N+1 queries
- Database triggers auto-update counts on insert/delete
- Proper indexing on user_id, slug, is_public for fast queries
- Optimistic UI updates for reordering with fallback
- Static generation for all public collection pages

**Security:**
- Row Level Security enforces collection ownership
- Public collections only visible when is_public = true
- Collection items inherit parent visibility rules
- SECURITY DEFINER functions with explicit search_path
- Rate limiting prevents abuse of collection operations

---

## 2025-10-07 - Reputation System and Automatic Badge Awarding

**TL;DR:** Implemented automatic reputation scoring and achievement badge system with database triggers that reward community contributions in real-time.

### What Changed

Added comprehensive gamification system that automatically tracks user contributions, calculates reputation scores, and awards achievement badges based on activity.

### Added

- **Automatic Reputation Calculation**
  - Real-time reputation scoring based on community contributions
  - Formula: Posts (+10), Votes received (+5), Comments (+2), Merged submissions (+20)
  - Database triggers automatically update reputation on every action
  - Reputation displayed on profiles and dashboards
  - Indexed for leaderboard queries

- **Automatic Badge Awarding System**
  - Criteria-based achievement system with 10 initial badges
  - Automatic checks and awards when reputation changes
  - Categories: engagement, contribution, milestone, special
  - Database functions: `check_and_award_badge()`, `check_all_badges()`
  - Badge notifications via toast messages when earned

- **Contribution History Page** (`/account/activity`)
  - Unified timeline of all user activity (posts, comments, votes, submissions)
  - Filter tabs by activity type
  - Activity stats overview (counts for each type)
  - Chronological timeline with status badges
  - Links to original content

- **Activity Tracking Infrastructure**
  - Server actions for activity aggregation with caching
  - Type-safe schemas with Zod validation
  - Performant queries with proper indexing
  - 5-minute cache for activity summaries

### Changed

- Account dashboard now shows reputation score prominently
- Account navigation includes Activity link
- Public profiles display reputation and tier badges
- Quick actions promote contribution history

### Database Triggers Flow

**When user creates a post:**
1. `trigger_reputation_on_post` → calculates reputation (+10)
2. `trigger_check_badges_on_reputation` → checks all badge criteria
3. Awards "First Post" (1 post), "10 Posts" (10 posts), etc.

**When user's post gets voted:**
1. `trigger_reputation_on_vote` → recalculates reputation (+5 per vote)
2. Checks badge criteria → awards "Popular Post" (10 votes)

**When submission is merged:**
1. `trigger_reputation_on_submission` → awards +20 reputation
2. Checks criteria → awards "Contributor" badge

### Badge Definitions

**Engagement Badges:**
- 📝 First Post (1 post)
- ✍️ 10 Posts (10 posts)
- 📚 50 Posts (50 posts)

**Contribution Badges:**
- 🔥 Popular Post (10 votes on single post)
- ⭐ Viral Post (50 votes on single post)
- 🎯 Contributor (1 merged submission)

**Milestone Badges:**
- 💯 100 Reputation
- 👑 1000 Reputation

**Special Badges:**
- 🚀 Early Adopter (manual)
- ✓ Verified (manual)

### Technical Implementation

**Database Functions:**
- `calculate_user_reputation()` - Aggregate all contribution points
- `check_and_award_badge()` - Check single badge criteria
- `check_all_badges()` - Check all badges for user
- Reputation triggers on posts, votes, comments, submissions
- Badge check trigger on reputation updates

**Files Added:**
- `src/lib/schemas/activity.schema.ts` - Activity and reputation types
- `src/lib/actions/activity-actions.ts` - Activity aggregation actions
- `src/lib/actions/reputation-actions.ts` - Reputation calculation actions
- `src/lib/actions/badge-actions.ts` - Badge fetching and checking
- `src/hooks/use-badge-notifications.ts` - Client-side badge notification hook
- `src/components/features/profile/activity-timeline.tsx` - Activity timeline UI
- `src/app/account/activity/page.tsx` - Contribution history page
- `supabase/migrations/2025-10-07-reputation-system.sql` - Reputation migrations
- `supabase/migrations/2025-10-07-badge-awarding-system.sql` - Badge migrations

**Performance:**
- Activity summaries cached for 5 minutes
- Reputation calculation optimized with indexed queries
- Badge checks only run when reputation changes
- Async database operations don't block user actions

---

## 2025-10-07 - User Profile System with OAuth Avatar Sync

**TL;DR:** Enhanced user profiles with automatic OAuth avatar syncing, editable profile fields, interests/skills tags, reputation scoring, tier system, and badge achievement foundation.

### What Changed

Extended the existing user authentication system with comprehensive profile management features, eliminating the need for separate image upload infrastructure by leveraging OAuth provider avatars from GitHub and Google.

### Added

- **OAuth Avatar Sync** (automatic profile picture management)
  - Database trigger (`on_auth_user_created`) automatically syncs avatar from GitHub/Google on signup
  - Profile pictures use OAuth provider URLs (no storage costs)
  - Manual refresh function (`refresh_profile_from_oauth`) for updating avatars
  - Supports both GitHub (`avatar_url`) and Google (`picture`) metadata fields

- **Profile Editing System** (`/account/settings`)
  - Editable form with validation for name, bio, work, website, X/Twitter link
  - Interests/skills tag system (max 10 tags, 30 chars each)
  - Character counters and real-time validation
  - Unsaved changes detection and cancel functionality
  - Server actions with rate limiting and authorization checks

- **Database Schema Extensions**
  - `interests` field (JSONB array) for user skills and interests
  - `reputation_score` field (INTEGER) for gamification
  - `tier` field (TEXT) for free/pro/enterprise membership levels
  - Indexed for performance on reputation and tier queries

- **Badge Achievement System** (foundation)
  - `badges` table with 10 initial achievement types
  - `user_badges` table for tracking earned badges
  - Badge categories: engagement, contribution, milestone, special
  - Criteria-based system ready for automatic award logic
  - Badge display components (icon, card, list, compact views)

- **Enhanced Profile Display**
  - Interests shown as badges on public profiles (`/u/[username]`)
  - Reputation score in Activity sidebar
  - Tier badge display (Free/Pro/Enterprise)
  - OAuth provider indication for profile pictures

### Changed

- Settings page transformed from read-only to fully editable
- Public profile pages now show reputation, tier, and interests
- User profiles automatically populated on OAuth signup (name, email, avatar)

### Technical Details

**Server Actions:**
- `updateProfile` - Type-safe profile updates with Zod validation
- `refreshProfileFromOAuth` - Sync latest avatar from OAuth provider

**Database Functions:**
- `handle_new_user()` - Trigger function for OAuth profile sync
- `refresh_profile_from_oauth()` - Manual avatar refresh function

**Initial Badges:**
- First Post, 10 Posts, 50 Posts (engagement)
- Popular Post, Viral Post (contribution)
- Early Adopter, Verified (special)
- Contributor (submission merged)
- Reputation milestones (100, 1000 points)

**Files Added:**
- `src/lib/schemas/profile.schema.ts` - Profile validation schemas
- `src/lib/schemas/badge.schema.ts` - Badge types and schemas
- `src/lib/actions/profile-actions.ts` - Profile update server actions
- `src/components/features/profile/profile-edit-form.tsx` - Editable profile form
- `src/components/features/profile/badge-display.tsx` - Badge UI components

**Security:**
- Row Level Security (RLS) policies for badges and user_badges tables
- Server-side authorization checks in all profile actions
- Zod schema validation for all profile inputs
- Rate limiting on profile updates and OAuth refreshes

---

## 2025-10-06 - Automated Submission Tracking and Analytics

**TL;DR:** Implemented database-backed submission tracking system with statistics dashboard, enabling community contribution analytics and submission management.

### What Changed

Added comprehensive submission tracking infrastructure using Supabase database with server actions for statistics, recent submissions display, and top contributors leaderboard.

### Added

- **Submission Tracking Database** (`submissions` table in Supabase)
  - Tracks all community submissions with status (pending, merged, rejected)
  - Stores submission metadata (content type, slug, GitHub URL, submitter info)
  - Indexes on user_id, status, and created_at for performant queries
  - Foreign key relationships with users table

- **Submission Statistics Actions** (`src/lib/actions/submission-stats-actions.ts`)
  - `getSubmissionStats()` - Overall statistics (total, merged, pending, rejection rate)
  - `getRecentMergedSubmissions()` - Latest 5 merged submissions with user info
  - `getTopContributors()` - Leaderboard of top 5 contributors by merged count
  - Type-safe server actions with Zod validation
  - Rate-limited to prevent abuse

- **Sidebar Components** for submit page
  - **SubmitStatsCard** - Real-time submission statistics dashboard
  - **RecentSubmissionsCard** - Recent merged submissions with avatars
  - **TopContributorsCard** - Contributor leaderboard with badges
  - **TipsCard** - Submission guidelines and best practices
  - **TemplateSelector** - Quick-start templates for common content types
  - **DuplicateWarning** - Real-time duplicate name detection

### Changed

- Submit page layout now includes comprehensive sidebar with statistics and tips
- Submission form accepts plaintext input instead of manual JSON formatting
- Improved content formatting logic for GitHub submissions
- Enhanced user experience with template selection and duplicate warnings

### Technical Details

**Database Schema:**
- `submissions.user_id` → Foreign key to `users.id`
- `submissions.status` → ENUM ('pending', 'merged', 'rejected')
- `submissions.content_type` → Submission category (agents, mcp, rules, etc.)
- Composite index on (status, created_at DESC) for efficient filtering

**Files Added:**
- `src/components/submit/sidebar/*.tsx` - 6 new sidebar components
- `src/lib/actions/submission-stats-actions.ts` - Statistics server actions
- `src/components/submit/template-selector.tsx` - Template selection UI
- `src/components/submit/duplicate-warning.tsx` - Duplicate detection

---

## 2025-10-06 - User Authentication and Account Management

**TL;DR:** Complete user authentication system with Supabase Auth, user profiles, account settings, and social features (following, bookmarks).

### What Changed

Implemented full-featured authentication system enabling users to create accounts, manage profiles, bookmark content, and follow other users.

### Added

- **Supabase Authentication Integration**
  - Email/password authentication via Supabase Auth
  - Server-side and client-side auth helpers
  - Protected routes with middleware
  - Session management with cookie-based tokens

- **User Profile System** (`/u/[slug]` routes)
  - Public user profiles with customizable slugs
  - Profile fields: name, bio, work, website, social links
  - Avatar and hero image support
  - Privacy controls (public/private profiles)
  - Follow/unfollow functionality

- **Account Management Pages**
  - `/account` - Account dashboard and navigation
  - `/account/settings` - Profile settings and preferences
  - `/account/bookmarks` - Saved content collections
  - `/account/following` - Users you follow
  - `/account/sponsorships` - Sponsorship management (for sponsors)

- **Social Features**
  - Followers table with bidirectional relationships
  - Bookmarks with notes and organization by content type
  - Follow notifications (configurable)
  - User activity tracking

### Changed

- Navigation includes login/logout and account links
- Content pages show bookmark and follow actions when authenticated
- Submit forms associate submissions with authenticated users
- Profile slugs auto-generated from usernames

### Security

- Row Level Security (RLS) policies on all user tables
- Users can only edit their own profiles
- Public profiles visible to everyone, private profiles owner-only
- Server-side auth validation on all protected routes

---

## 2025-10-06 - Sponsorship Analytics Dashboard

**TL;DR:** Added detailed analytics dashboard for sponsored content showing views, clicks, CTR, and performance metrics over time.

### What Changed

Implemented comprehensive analytics page for sponsors to track the performance of their sponsored content with detailed metrics and insights.

### Added

- **Sponsorship Analytics Page** (`/account/sponsorships/[id]/analytics`)
  - Real-time view and click tracking
  - Click-through rate (CTR) calculation
  - Days active and performance trends
  - Sponsorship tier display (featured, promoted, spotlight)
  - Start/end date tracking
  - Active/inactive status indicators

- **Performance Metrics**
  - Total views count with trend indicators
  - Total clicks with CTR percentage
  - Days active calculation
  - Cost-per-click (CPC) insights
  - View-to-click conversion tracking

### UI Components

- Metric cards with icon badges (Eye, MousePointer, TrendingUp)
- Sponsored badges with tier-specific styling
- Grid layout for sponsorship details
- Responsive design for mobile and desktop

### Technical Implementation

**Data Structure:**
- Tracks content_type, content_id, tier, dates, and status
- Links to users table for sponsor identification
- Integration with view tracking (Redis) for real-time metrics

---

## 2025-10-06 - Submit Page Sidebar and Statistics

**TL;DR:** Enhanced submit page with comprehensive sidebar featuring real-time statistics, recent submissions, top contributors, and helpful tips.

### What Changed

Transformed the submit page into a community hub by adding sidebar components that display submission statistics, guide contributors, and showcase community activity.

### Added

- **Stats Dashboard** - Live submission metrics
  - Total submissions count
  - Merged submissions (approval rate)
  - Pending submissions
  - Rejection rate percentage

- **Recent Submissions** - Latest 5 merged contributions
  - Submitter avatars and names
  - Submission titles and content types
  - Time ago formatting
  - Links to contributor profiles

- **Top Contributors** - Leaderboard of top 5 submitters
  - Ranked by merged submission count
  - User avatars and profile links
  - Badge indicators for top performers

- **Tips & Guidelines** - Best practices for submissions
  - Clear naming conventions
  - Comprehensive descriptions
  - Testing requirements
  - Documentation expectations

- **Template Selector** - Quick-start templates
  - Pre-filled forms for common content types
  - Reduces errors and saves time
  - Ensures consistent formatting

### UI/UX Improvements

- Two-column layout (form + sidebar)
- Responsive design (sidebar moves below form on mobile)
- Loading states for async data
  - Skeleton loaders for statistics
  - Shimmer effects for contributor cards
- Empty states when no data available

---

## 2025-10-06 - Email Templates Infrastructure

**TL;DR:** Integrated React Email for type-safe, production-ready transactional email templates with development preview server.

### What Changed

Added email template infrastructure using React Email, enabling the platform to send beautifully designed transactional emails with a development preview environment.

### Added

- **React Email Integration**
  - `@react-email/components` for email component primitives
  - `@react-email/render` for server-side email generation
  - Development server: `npm run email:dev` (port 3001)
  - Email templates directory: `src/emails/`

- **Email Templates** (Foundation for future features)
  - Base layout with branding and styling
  - Responsive design optimized for all email clients
  - Plain text fallbacks for accessibility
  - Consistent typography and color scheme

### Development Workflow

- **Preview Server** - Live preview of email templates
  - Hot-reload on template changes
  - Test rendering across different email clients
  - Access at `http://localhost:3001`

- **Type Safety**
  - TypeScript support for all email components
  - Props validation with JSX type checking
  - Compile-time error detection

### Technical Details

**Files Added:**
- `src/emails/` - Email templates directory
- Email development dependencies in package.json
- npm script: `email:dev` for preview server

**Use Cases:**
- Welcome emails for new users
- Submission notifications
- Newsletter digests
- Sponsorship confirmations
- Follow notifications

---

## 2025-10-05 - Resend Newsletter Integration with Sticky Footer Bar

**TL;DR:** Implemented production-ready email newsletter subscription system using Resend API with rate-limited server actions, sticky footer bar (3s delay, localStorage dismissal), and automatic infinite scroll on homepage.

### What Changed

Added complete newsletter subscription infrastructure with Resend integration, featuring a non-intrusive sticky footer bar that appears after 3 seconds, rate-limited signup actions (5 requests per 5 minutes), and fixed homepage infinite scroll bug that was capping at 60 items.

### Added

- **Resend Email Service** (`src/lib/services/resend.service.ts`)
  - Type-safe Resend API integration with `resend` npm package
  - Graceful degradation when API keys missing (logs warnings)
  - Idempotent operations (duplicate signups return success)
  - Production error handling with structured logging
  - Environment validation for `RESEND_API_KEY` and `RESEND_AUDIENCE_ID`

- **Newsletter Server Action** (`src/lib/actions/newsletter-signup.ts`)
  - Rate limited: 5 signups per 5 minutes per IP (prevents spam)
  - Zod schema validation with RFC 5322 email format
  - Source tracking (footer, homepage, modal, content_page, inline)
  - Referrer tracking for analytics
  - Built on `next-safe-action` with centralized error handling

- **Newsletter Form Component** (`src/components/shared/newsletter-form.tsx`)
  - Reusable form with React 19 useTransition for pending states
  - Sonner toast notifications for success/error feedback
  - Accessible with ARIA labels
  - Email validation and error handling
  - Progressive enhancement (works without JS)

- **Sticky Footer Newsletter Bar** (`src/components/shared/footer-newsletter-bar.tsx`)
  - Appears after 3-second delay (non-intrusive UX)
  - localStorage persistence for dismissal state
  - Glassmorphism design: `bg-black/80 backdrop-blur-xl`
  - Responsive layouts (desktop/mobile optimized)
  - Slide-up animation on mount
  - Fully accessible with keyboard navigation

- **Newsletter Schema** (`src/lib/schemas/newsletter.schema.ts`)
  - RFC 5322 compliant email validation
  - Source tracking enum (5 sources)
  - Referrer URL validation (max 500 chars)
  - Auto-lowercase and trim transformation

### Fixed

- **Homepage Infinite Scroll Bug**
  - Fixed 60-item cap caused by dual state management in `InfiniteScrollContainer`
  - Removed local `allItems` state - component now fully controlled by parent
  - Fixed useEffect dependency array causing pagination resets
  - Now properly loads all content items with automatic infinite scroll
  - Removed "Load More" button in favor of seamless scroll loading

### Changed

- **Environment Configuration**
  - Added `RESEND_API_KEY` to server env schema
  - Added `RESEND_AUDIENCE_ID` to server env schema
  - Both optional in development, required in production for newsletter features

- **Infinite Scroll Container** (`src/components/shared/infinite-scroll-container.tsx`)
  - Removed stateful `allItems` - now pure presentational component
  - Fixed race condition between `loadMore` and `useEffect`
  - Improved performance by eliminating unnecessary state updates
  - Better separation of concerns (parent manages state)

- **Homepage Component** (`src/components/features/home/index.tsx`)
  - Fixed useEffect to only reset pagination on tab/search changes
  - Added biome-ignore for intentional dependency optimization
  - Prevents pagination reset on every render (performance improvement)

### Technical Details

**Email Infrastructure:**

- **Domain:** `mail.claudepro.directory` (subdomain for deliverability)
- **Integration:** Resend <> Vercel Marketplace direct integration
- **DNS:** Managed via Resend <> Cloudflare integration
- **From Address:** `hello@mail.claudepro.directory`

**Rate Limiting:**

- Newsletter signups: 5 requests per 300 seconds (5 minutes) per IP
- Stricter than default (100 req/60s) to prevent newsletter spam
- Allows legitimate retries while blocking abuse

**Dependencies Added:**

- `resend` - Official Resend SDK for email API
- `@react-email/render` - Email template rendering (Resend dependency)

**Files Modified:**

- `src/app/layout.tsx` - Added FooterNewsletterBar component
- `src/components/features/home/tabs-section.tsx` - Set `showLoadMoreButton={false}`
- `src/components/shared/infinite-scroll-container.tsx` - Removed dual state management
- `src/components/features/home/index.tsx` - Fixed useEffect dependencies
- `src/lib/schemas/env.schema.ts` - Added Resend env vars

**Files Created:**

- `src/lib/schemas/newsletter.schema.ts`
- `src/lib/services/resend.service.ts`
- `src/lib/actions/newsletter-signup.ts`
- `src/components/shared/newsletter-form.tsx`
- `src/components/shared/footer-newsletter-bar.tsx`

---

## 2025-10-05 - Homepage Infinite Scroll Bug Fix

**TL;DR:** Fixed critical bug where homepage "All" section stopped loading after 60 items due to state synchronization issues between parent and InfiniteScrollContainer component.

### Fixed

- **60-Item Pagination Cap**
  - Root cause: Dual state management creating race condition
  - InfiniteScrollContainer maintained local `allItems` state
  - Parent's useEffect was resetting state on every `filteredResults` reference change
  - Solution: Made InfiniteScrollContainer fully controlled (stateless)

- **State Synchronization**
  - Removed `allItems` state from InfiniteScrollContainer
  - Component now uses `items` prop directly (single source of truth)
  - Eliminated useEffect that was overwriting accumulated items
  - Fixed race condition between `loadMore` and `useEffect`

- **Pagination Reset Loop**
  - Changed useEffect dependency from `filteredResults` to `[activeTab, isSearching]`
  - Prevents reset when same data is re-filtered (array reference changes)
  - Only resets pagination when user actually changes tabs or search state
  - Added biome-ignore with detailed explanation for linter

### Changed

- **InfiniteScrollContainer Architecture**
  - Converted from stateful to fully controlled component
  - Parent component (`home/index.tsx`) now manages all state
  - Infinite scroll container just renders + triggers loading
  - Better separation of concerns and predictable behavior

- **Load More Button**
  - Set `showLoadMoreButton={false}` for seamless infinite scroll
  - Users now get automatic loading as they scroll
  - More modern UX (no manual clicking required)

**Files Modified:**

- `src/components/shared/infinite-scroll-container.tsx`
- `src/components/features/home/index.tsx`
- `src/components/features/home/tabs-section.tsx`

---

## 2025-10-04 - LLMs.txt Complete Content Generation for AI Discovery

**TL;DR:** All 168 content pages now generate comprehensive llms.txt files with 100% of page content (features, installation, configuration, security, examples) optimized for AI tool discovery and LLM consumption.

### What Changed

Implemented production-grade llms.txt generation system following the [llmstxt.org specification](https://llmstxt.org) (Oct 2025 standards). Each content item now exports ALL structured fields to AI-friendly plain text format with zero truncation, PII sanitization, and type-safe content building.

### Added

- **Type-Safe Rich Content Builder** (`src/lib/llms-txt/content-builder.ts`)
  - Extracts ALL fields from 6 content schemas (MCP, Agent, Hook, Command, Rule, Statusline)
  - Formats installation instructions (Claude Desktop + Claude Code)
  - Formats configurations (MCP servers, hook scripts, statusline settings)
  - Includes security best practices, troubleshooting guides, and usage examples
  - No `any` types - fully type-safe with proper narrowing

- **llms.txt Routes** with ISR (600s revalidation)
  - `/[category]/[slug]/llms.txt` - Individual item details (168 pages)
  - `/[category]/llms.txt` - Category listings (6 categories)
  - `/collections/[slug]/llms.txt` - Collection details
  - `/guides/[...slug]/llms.txt` - Guide content
  - `/llms.txt` - Site-wide index

- **PII Protection** (`src/lib/llms-txt/content-sanitizer.ts`)
  - Removes emails, phone numbers, IP addresses, API keys, SSNs, credit cards
  - Whitelists example domains (example.com, localhost, 127.0.0.1)
  - Fixed regex global flag bug causing alternating detection results

- **Markdown Export Features** (`src/lib/actions/markdown-actions.ts`)
  - Copy as Markdown: One-click clipboard copy with YAML frontmatter
  - Download Markdown: File download with full metadata and attribution
  - Rate limiting: 50 req/min (copy), 30 req/min (download)
  - Redis caching with 1-hour TTL for performance
  - Type-safe server actions with Zod validation

- **Analytics Integration** (`src/lib/analytics/events.config.ts`)
  - `COPY_MARKDOWN` event tracking with content metadata
  - `DOWNLOAD_MARKDOWN` event tracking with file size metrics
  - Integrated into CopyMarkdownButton and DownloadMarkdownButton components
  - Umami analytics for user interaction insights

### Changed

- **Removed ALL truncation** from llms.txt schema and routes
  - `llmsTxtItemSchema`: Removed artificial 200/1000 char limits on title/description
  - Collections route: Uses `content` field (unlimited) instead of `description` (1000 chars)
  - Item detail route: Includes full rich content via `buildRichContent()`

- **Content Coverage**
  - BEFORE: ~5% of page content (1-sentence description only)
  - AFTER: 100% of page content (15x improvement)
  - MCP servers now include full configuration examples, environment variables, installation steps
  - Hooks include complete script content (up to 1MB)
  - All items include features, use cases, requirements, troubleshooting, examples

### Technical Implementation

**Type-Safe Content Extraction**:

```typescript
export type ContentItem =
  | McpContent
  | AgentContent
  | HookContent
  | CommandContent
  | RuleContent
  | StatuslineContent;

export function buildRichContent(item: ContentItem): string {
  const sections: string[] = [];

  // 1. Features, 2. Use Cases, 3. Installation
  // 4. Requirements, 5. Configuration, 6. Security
  // 7. Troubleshooting, 8. Examples, 9. Technical Details, 10. Preview

  return sections.filter((s) => s.length > 0).join("\n\n");
}
```

**Category-Specific Formatting**:

- MCP: Server configs, transport settings (HTTP/SSE), authentication requirements
- Hooks: Hook configuration + actual script content (critical for implementation)
- Statuslines: Format, refresh interval, position, color scheme
- Agents/Commands/Rules: Temperature, max tokens, system prompts

**Static Generation**:

- All 168 item pages pre-rendered at build time via `generateStaticParams()`
- ISR revalidation every 600 seconds for content updates
- Production-optimized with Next.js 15.5.4 App Router

**Validation & Quality Assurance**:

- Automated validation script (`scripts/validate-llmstxt.ts`) checks all 26+ llms.txt routes
- Validates markdown headers (`# Title`), metadata fields (`Title:`, `URL:`), category markers
- Cache versioning (v2) for breaking changes to ensure fresh content delivery
- All routes passing with 0 errors, 0 warnings

### Impact

- **AI Tool Discovery**: Claude Code, AI search engines, and LLM tools can now discover and understand ALL content
- **SEO Enhancement**: Full-text indexing by AI search engines (Perplexity, ChatGPT Search, Google AI Overview)
- **Developer Experience**: Complete installation/configuration examples immediately accessible to AI assistants
- **Content Portability**: One-click markdown export (copy & download) for offline use and documentation
- **Citation Quality**: AI tools can cite specific features, troubleshooting steps, and usage examples
- **Production-Ready**: Type-safe, PII-protected, properly formatted for LLM consumption

### For Contributors

All content automatically generates llms.txt routes. No special configuration needed. The system extracts ALL available fields from your content schemas.

**Example URLs**:

- Item: `/mcp/airtable-mcp-server/llms.txt`
- Category: `/mcp/llms.txt`
- Collection: `/collections/essential-mcp-servers/llms.txt`
- Site Index: `/llms.txt`

### Compliance

Follows llmstxt.org specification (Oct 2025 standards):

- Plain text format (UTF-8)
- Structured sections with clear headers
- No artificial length limits (AI consumption priority)
- Canonical URLs included
- PII sanitization applied
- Proper cache headers (`max-age=600, s-maxage=600, stale-while-revalidate=3600`)

---

## 2025-10-04 - SEO Title Optimization System with Automated Enhancement

**TL;DR:** Optimized 59 page titles with automated "for Claude" branding while staying under 60-character SEO limits. Added validation tools and developer utilities for ongoing title management.

### What Changed

Implemented dual-title metadata system allowing separate SEO-optimized titles (`seoTitle`) and user-facing headings (`title`). Created automated enhancement utilities that intelligently add "for Claude" branding while respecting category-specific character budgets (23-31 available chars depending on suffix length).

### Added

- `seoTitle` optional field to all content schemas (agents, mcp, rules, commands, hooks, statuslines, collections, guides)
- Build pipeline support: `seoTitle` flows from source files → static API → page metadata
- Developer utilities:
  - `npm run validate:titles` - Check all page titles against 60-char limit
  - `npm run optimize:titles:dry` - Preview automated enhancements
  - `npm run optimize:titles` - Apply enhancements to source files
- `src/lib/seo/title-enhancer.ts` - Smart slug-to-title conversion with acronym/brand handling
- `src/lib/config/seo-config.ts` - Centralized SEO constants and character budgets

### Changed

- Enhanced 59 content files (35.1% of catalog) with optimized `seoTitle` fields:
  - MCP servers: 34/40 (85%) - "GitHub MCP Server for Claude"
  - Commands: 12/12 (100%) - "Debug Command for Claude"
  - Rules: 6/11 (54.5%)
  - Hooks: 6/60 (10%)
  - Agents: 1/10 (10%)
- Updated `scripts/verify-all-titles.ts` to single-line compact output format
- Added `seoTitle` to metadata extraction in `build-category-config.ts`

### Technical Implementation

**Character Budget per Category**:

- Agents: 28 chars | MCP: 31 chars (most space) | Rules: 29 chars
- Commands: 26 chars | Hooks: 29 chars | Statuslines: 23 chars | Collections: 23 chars

**Enhancement Logic**:

```typescript
// Automated "for Claude" suffix with slug fallback
const baseTitle = item.title || item.name || slugToTitle(item.slug);
if (" for Claude".length <= availableSpace) {
  return `${baseTitle} for Claude`;
}
```

**Slug Normalization** - Handles acronyms (API, MCP, AWS, SQL) and brand names (GitHub, PostgreSQL, MongoDB)

### Impact

- **Search Visibility**: 59 pages now have keyword-rich titles optimized for Google/AI search
- **Brand Consistency**: Unified "for Claude" pattern across MCP servers and commands
- **Developer Experience**: On-demand validation and enhancement tools reduce manual work
- **Quality Assurance**: All 168 pages verified under 60-character limit

### For Contributors

When adding new content, optionally include `seoTitle` for SEO optimization:

```json
{
  "slug": "example-server",
  "title": "Example Server - Long Descriptive Name",
  "seoTitle": "Example Server for Claude"
}
```

Run `npm run validate:titles` before submitting to verify character limits.

---

## 2025-10-04 - Production-Hardened Trending Algorithm with Security & Performance Optimizations

**TL;DR:** Trending content now ranks by growth velocity with UTC-normalized timestamps, input validation, and atomic Redis operations.

### What Changed

The trending tab uses a production-grade growth rate algorithm with security hardening and performance optimizations. Content gaining momentum fast (high percentage growth) ranks higher than content with simply more total views.

### Security Improvements

- **UTC normalization**: All date calculations use UTC to prevent timezone-based data corruption across Vercel edge regions
- **Input validation**: Redis responses validated with `Math.max(0, Number(value))` to prevent negative/invalid values
- **Atomic operations**: Redis pipeline with `EXPIRE NX` flag prevents race conditions on daily key TTL
- **Type safety**: Zod schemas with `.describe()` for JSON Schema compatibility and runtime validation

### Performance Optimizations

- **Batch MGET**: 3 parallel queries (today/yesterday/total) ~10-20% faster than pipeline
- **Smart TTL**: `EXPIRE NX` only sets TTL on first increment, preventing daily TTL refresh
- **UTC calculations**: Eliminates cross-timezone edge function inconsistencies

### Technical Implementation

- **Daily snapshots**: `views:daily:${category}:${slug}:YYYY-MM-DD` Redis keys (UTC dates)
- **Growth formula**: `(today_views - yesterday_views) / yesterday_views * 100`
- **Cold start boost**: New content with first views gets 100% growth rate
- **Smart tie-breakers**: Growth rate → Total views → Static popularity
- **Auto-expiry**: 7-day TTL with `NX` flag prevents unbounded storage

```typescript
// UTC-normalized date calculation (prevents timezone bugs)
const nowUtc = new Date();
const todayStr = nowUtc.toISOString().split("T")[0];

// Input validation (prevents negative/invalid values)
const todayCount = Math.max(0, Number(todayViews[key]) || 0);

// Atomic Redis operations (prevents race conditions)
pipeline.expire(dailyKey, 604800, "NX"); // Only set if key doesn't have TTL
```

### Documentation

- **TSDoc**: Comprehensive documentation with `@param`, `@returns`, `@example`, `@remarks`
- **Zod schemas**: `trendingContentItemSchema` and `trendingOptionsSchema` with `.describe()` metadata
- **Type annotations**: All interfaces properly documented for IDE intellisense

### Impact

- **Security**: No timezone-based data corruption across global edge deployments
- **Reliability**: Input validation prevents invalid Redis data from breaking calculations
- **Performance**: <100ms Redis queries for 200+ items with atomic operations
- **Users**: Discover new popular content on [trending page](https://claudepro.directory/trending) within 24 hours with accurate growth metrics

### Added

- Redis `getDailyViewCounts()` batch method with MGET optimization
- Daily view tracking in `incrementView()` with UTC timestamps
- Growth rate calculation in `getTrendingContent()` with input validation
- Zod schemas for runtime type safety
- Comprehensive TSDoc documentation

### Changed

- **Trending tab**: Now shows highest 24h growth rate (velocity-based) with UTC normalization
- **Popular tab**: Continues showing all-time view counts (cumulative-based)
- View tracking uses Redis pipeline for atomic operations
- All date calculations use UTC instead of local timezone

### Fixed

- **Timezone bug**: Date calculations now use UTC to prevent inconsistencies across regions
- **Race condition**: Daily key TTL only set once using `EXPIRE NX` flag
- **Invalid data**: All Redis responses validated before calculations

### Site-Wide Implementation

- **Homepage enrichment**: All 7 content categories (agents, mcp, rules, commands, hooks, statuslines, collections) enriched with Redis view counts
- **Category pages**: Dynamic `[category]` route enriches items before rendering
- **Guides pages**: MDX-based guides (/guides/tutorials, etc.) now display view counters with compound slug handling
- **ISR revalidation**: 5-minute cache (`revalidate = 300`) for fresh view counts across all pages
- **Helper function**: `statsRedis.enrichWithViewCounts()` for reusable batch view count merging
- **Performance**: 7 parallel MGET calls on homepage (~15-25ms), 1 MGET per category page (~10-15ms)

### Guides Integration

- Extended view counters to all guides pages (/guides, /guides/tutorials, detail pages)
- Handles compound slugs (`tutorials/desktop-mcp-setup`) with prefix stripping for Redis compatibility
- Components updated: EnhancedGuidesPage, CategoryGuidesPage with Eye icon badges
- Schema: Added `viewCount` to guideItemWithCategorySchema

### Related Changes

- [View Counter UI Redesign](#2025-10-04---view-counter-ui-redesign-with-prominent-badge-display)
- [Trending Page ISR & Redis Fixes](#2025-10-04---trending-page-infinite-loading-fix-with-isr)

---

## 2025-10-04 - View Counter UI Redesign with Prominent Badge Display

**TL;DR:** View counts now appear as eye-catching badges on config cards instead of plain text.

### What Changed

Redesigned the view counter display to be more prominent and visually appealing. View counts now appear as primary-colored badges positioned on the bottom-right of config cards with an Eye icon.

### Visual Design

- **Color scheme**: Primary accent (`bg-primary/10 text-primary border-primary/20`)
- **Position**: Bottom-right corner, aligned with action buttons
- **Icon**: Eye icon (3.5x3.5) for instant recognition
- **Hover effect**: Subtle background color change (`hover:bg-primary/15`)
- **Typography**: Medium weight for emphasis

### Implementation

```tsx
<Badge
  variant="secondary"
  className="h-7 px-2.5 gap-1.5 bg-primary/10 text-primary"
>
  <Eye className="h-3.5 w-3.5" />
  <span className="text-xs">{formatViewCount(viewCount)}</span>
</Badge>
```

### Added

- `formatViewCount()` utility with K/M notation (1234 → "1.2K", 1500000 → "1.5M")
- `viewCount` prop to UnifiedDetailPage and DetailMetadata components
- View count fetching in detail page routes

### Changed

- Moved view counter from inline text to standalone badge component
- Falls back to "X% popular" text when Redis data unavailable

### For Users

See view counts displayed prominently on all config cards across [AI Agents](https://claudepro.directory/agents), [MCP Servers](https://claudepro.directory/mcp), and other category pages.

### Related Changes

- [Production-Hardened Trending Algorithm](#2025-10-04---production-hardened-trending-algorithm-with-security--performance-optimizations)

---

## 2025-10-04 - Trending Page Infinite Loading Fix with ISR

**TL;DR:** Fixed trending page stuck in loading state by enabling ISR with 5-minute revalidation.

### What Was Broken

The trending page used `export const dynamic = 'force-static'` which froze data at build time when Redis was empty. Since Redis only accumulates views after deployment, build-time static generation captured zero data, causing infinite loading states.

### Root Cause Analysis

1. **Static generation**: Page rendered once at build time with empty Redis
2. **No revalidation**: `force-static` prevented refreshing with new data
3. **Wrong Redis check**: `isEnabled()` returned true in fallback mode, blocking fallback logic
4. **Duplicate fetching**: Content fetched twice (trending data + total count separately)

### Solution

- **ISR configuration**: Changed to `export const revalidate = 300` (5-minute refresh)
- **Redis check fix**: Created `isConnected()` method, use instead of `isEnabled()`
- **Performance**: Consolidated duplicate fetching to single Promise.all()

### Fixed

- Infinite loading state on trending page
- Empty tabs due to `isEnabled()` returning true in fallback mode
- Duplicate content fetching (now single consolidated fetch)

### Added

- `statsRedis.isConnected()` method for accurate Redis availability check
- `/trending/loading.tsx` using CategoryLoading factory pattern

### Changed

- Trending page now uses ISR (5-minute revalidation) instead of force-static
- Redis availability check properly detects fallback mode

### Technical Details

```typescript
// Before: Incorrect check (returns true in fallback mode)
if (!statsRedis.isEnabled()) {
  /* fallback */
}

// After: Correct check (only true when actually connected)
if (!statsRedis.isConnected()) {
  /* fallback */
}
```

### For Users

The [trending page](https://claudepro.directory/trending) now loads instantly with accurate data refreshed every 5 minutes.

### Related Changes

- [Production-Hardened Trending Algorithm](#2025-10-04---production-hardened-trending-algorithm-with-security--performance-optimizations)

---

## 2025-10-04 - Content Security Policy Strict-Dynamic Implementation

**TL;DR:** Fixed React hydration and analytics by adding `'strict-dynamic'` to CSP headers.

### What Changed

Added `'strict-dynamic'` directive to Content Security Policy configuration. This allows nonce-based scripts to dynamically load additional scripts (required for React hydration and third-party analytics).

### Fixed

- **Analytics**: Umami analytics script now loads correctly with CSP nonce
- **View tracking**: `trackView()` server actions no longer blocked by CSP
- **React hydration**: Client-side JavaScript execution now works properly
- **Font loading**: Fixed CSP restrictions blocking web fonts
- **Next.js chunks**: Dynamic chunk loading no longer causes `unsafe-eval` errors

### Added

- `'strict-dynamic'` directive to CSP configuration
- Nonce extraction and application in UmamiScript component
- CSP nonces to all JSON-LD structured data components

### Changed

- Umami script loading strategy: `lazyOnload` → `afterInteractive` (better nonce compatibility)
- Fixed misleading comments claiming Nosecone includes `strict-dynamic` by default

### Technical Details

```typescript
// CSP now allows nonce-based scripts to load additional scripts
Content-Security-Policy: script-src 'nonce-xyz123' 'strict-dynamic'
```

**Impact**: View tracking analytics now work correctly across the site. See live stats on the [trending page](https://claudepro.directory/trending).

---

## 2025-10-04 - Reddit MCP Server Community Contribution

**TL;DR:** Added reddit-mcp-buddy server for browsing Reddit directly from Claude.

### Added

- **MCP Server**: reddit-mcp-buddy
  - Browse Reddit posts and comments
  - Search posts by keyword
  - Analyze user activity
  - Zero API keys required
  - Thanks to @karanb192 for the contribution!

### Fixed

- Updated troubleshooting field to match MCP schema (object array with issue/solution properties)

### For Users

Browse and discover [MCP Servers](https://claudepro.directory/mcp) including the new Reddit integration for Claude Desktop.

---

## 2025-10-04 - Submit Form GitHub API Elimination

**TL;DR:** Submission flow now uses GitHub URL pre-filling instead of GitHub API (zero rate limits, zero secrets).

### What Changed

Completely refactored the [submission flow](https://claudepro.directory/submit) to eliminate all GitHub API dependencies. Users now fill the form and get redirected to GitHub with a pre-filled issue they can review before submitting.

### Architecture Improvements

- **Zero secrets**: No GitHub tokens, no environment variables
- **Zero rate limits**: Direct URL navigation instead of API calls
- **Better UX**: Users can review/edit before submission
- **More secure**: Hardcoded repository configuration prevents tampering

### Implementation

New flow: Form → Pre-fill GitHub URL → Redirect → User reviews → Submit

```typescript
// Production-grade GitHub issue URL generator
const url = new URL(`https://github.com/${owner}/${repo}/issues/new`);
url.searchParams.set("title", title);
url.searchParams.set("body", body);
window.open(url.toString(), "_blank");
```

### Added

- `/src/lib/utils/github-issue-url.ts` - URL generator for GitHub issues
- Client-side form validation with Zod schemas
- Popup blocker detection with manual fallback link

### Removed

- **416 lines of dead code**:
  - `/src/lib/services/github.service.ts` (275 lines)
  - `/src/app/actions/submit-config.ts` (66 lines)
  - 5 unused GitHub API schemas (~60 lines)
  - GitHub environment variables (GITHUB_TOKEN, GITHUB_OWNER, GITHUB_REPO)
  - `githubConfig` export and `hasGitHubConfig()` function

### Changed

- Form content types now exclude 'guides': `agents | mcp | rules | commands | hooks | statuslines`

### For Users

[Submit your configurations](https://claudepro.directory/submit) faster with simplified GitHub integration - no account required until final submission.

---

## 2025-10-04 - GitHub Actions CI Optimization for Community Contributors

**TL;DR:** Community PRs now trigger only 2 workflows instead of 10, saving ~10-15 minutes per PR.

### What Changed

Optimized GitHub Actions workflows to skip intensive jobs (CI, security scans, Lighthouse, bundle analysis) for community content contributions. Only essential workflows (labeling, validation) run for `content/**/*.json` changes.

### Performance Impact

- **Before**: 10 workflow jobs (~15-20 minutes)
- **After**: 2 workflow jobs (~3-5 minutes)
- **Savings**: ~10-15 minutes per community PR

### Added

- **Automation**: Bundle Analysis workflow (HashiCorp's nextjs-bundle-analysis)
- **Automation**: Lighthouse CI workflow (Core Web Vitals monitoring)
- **Automation**: PR Labeler workflow (19 intelligent labels)
- **Community labels**: 7 contribution types (`community-mcp`, `community-hooks`, etc.)
- **Thresholds**: Lighthouse 90+ performance, 95+ accessibility/SEO

### Changed

- CI, Security, Lighthouse, Bundle Analysis now skip on `content/**/*.json` changes
- Moved `.lighthouserc.json` to `config/tools/lighthouserc.json`

### Fixed

- "Can't find action.yml" errors: Added explicit `actions/checkout@v5` before composite actions
- CI and Security workflows now properly check out repository

---

## 2025-10-03 - Nosecone CSP Migration & Navigation Menu Fixes

**TL;DR:** Migrated to Nosecone nonce-based CSP for better security and fixed navigation menu centering.

### Added

- Enhanced error boundary logging with error digest tracking
- Comprehensive error context in Vercel logs (user agent, URL, timestamp)

### Changed

- **Security**: Implemented Nosecone nonce-based CSP with `strict-dynamic`
- **Performance**: Migrated from manual CSP to Nosecone defaults extension
- **UI**: Fixed navigation menu centering on xl/2xl screens (reduced excessive gap)

### Fixed

- CSP violations blocking Next.js chunk loading (`unsafe-eval` errors)
- Font loading errors caused by CSP restrictions
- Navigation menu appearing off-center on large screens

### Removed

- Dead code: Inactive ISR `revalidate` exports from 16 files (superseded by dynamic rendering)

---

## Earlier Updates

Previous changes were tracked in git commit history. This changelog starts from October 2025.<|MERGE_RESOLUTION|>--- conflicted
+++ resolved
@@ -1,5 +1,4 @@
 # Changelog
-<<<<<<< HEAD
 ## 2025-10-16 - Dynamic Category System Architecture
 
 **TL;DR:** Eliminated all hardcoded category references throughout the codebase. Homepage, stats display, data loading, and type systems now derive dynamically from `UNIFIED_CATEGORY_REGISTRY`. Adding new categories (like Skills) requires zero manual updates across the application - everything auto-updates from a single configuration source.
@@ -166,8 +165,6 @@
 - Configuration changes only - no new infrastructure
 
 
-=======
->>>>>>> 52daf687
 All notable changes to Claude Pro Directory will be documented in this file.
 
 The format is based on [Keep a Changelog](https://keepachangelog.com/en/1.0.0/).
@@ -176,11 +173,7 @@
 
 **Latest Features:**
 
-<<<<<<< HEAD
 - [Skills Category Integration](#2025-10-14---skills-category-integration) - Task-focused capability guides for document/data workflows with full platform integration
-=======
-- [Skills Category Integration](#2025-10-14---skills-category-integration-pdfdocxpptxxlsx) - New task-focused capability guides category with full platform integration and structured data support
->>>>>>> 52daf687
 - [Collections Category Consolidation](#2025-10-13---collections-category-system-consolidation) - Unified dynamic routing for Collections with full platform integration and enhanced type safety
 - [Theme Toggle Animation & Navigation Polish](#2025-10-11---theme-toggle-animation-and-navigation-polish) - Smooth Circle Blur animation for theme switching, rounded navigation containers, enhanced mega-menu design
 - [Navigation & Announcement System](#2025-10-10---navigation-overhaul-and-announcement-system) - Configuration-driven navigation, ⌘K command palette, site-wide announcements, new indicators, enhanced accessibility
