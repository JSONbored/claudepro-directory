'use client';

import type { Database } from '@heyclaude/database-types';
import { cluster, iconSize } from '@heyclaude/web-runtime/design-system';
import * as Icons from '@heyclaude/web-runtime/icons';
import { useRouter } from 'next/navigation';
import { useEffect, useId, useState } from 'react';
import {
  CommandDialog,
  CommandEmpty,
  CommandGroup,
  CommandInput,
  CommandItem,
  CommandList,
  CommandSeparator,
} from '@heyclaude/web-runtime/ui';

/**
 * Command palette navigation - Uses server-provided data from getNavigationMenu()
 */

interface NavigationCommandMenuProps {
  open?: boolean;
  onOpenChange?: (open: boolean) => void;
  /** Navigation data from server (required) */
  navigationData: Database['public']['Functions']['get_navigation_menu']['Returns'];
}

/**
 * Display a searchable command palette for site navigation and toggle it with ⌘/Ctrl+K.
 *
<<<<<<< HEAD
 * @param controlledOpen - External controlled open state; when provided, the component is controlled.
 * @param onOpenChange - Callback invoked with the new open state when the palette opens or closes.
=======
 * Renders groups for primary, secondary, and action navigation items, maps item icons and descriptions, and navigates via Next.js router when an item is selected.
 *
 * @param open - If provided, controls the open state externally (controlled component).
 * @param onOpenChange - Optional callback invoked with the new open state when the palette is opened or closed.
>>>>>>> a7a33a7d
 * @param navigationData - Server-provided navigation data containing `primary`, `secondary`, and `actions` arrays of navigation menu items.
 * @returns A React element that renders the navigation command palette.
 *
 * @see CommandDialog
 * @see Database
 */
export function NavigationCommandMenu({
  open: controlledOpen,
  onOpenChange,
  navigationData,
}: NavigationCommandMenuProps) {
  const [internalOpen, setInternalOpen] = useState(false);
  const router = useRouter();
  const inputId = useId();

  const open = controlledOpen !== undefined ? controlledOpen : internalOpen;
  const setOpen = onOpenChange || setInternalOpen;

  // Keyboard shortcut handler (⌘K / Ctrl+K)
  useEffect(() => {
    const handleKeyDown = (e: KeyboardEvent) => {
      if (e.key === 'k' && (e.metaKey || e.ctrlKey)) {
        e.preventDefault();
        setOpen(!open);
      }
    };

    document.addEventListener('keydown', handleKeyDown);
    return () => document.removeEventListener('keydown', handleKeyDown);
  }, [open, setOpen]);

  const handleSelect = (path: string) => {
    setOpen(false);
    router.push(path);
  };

  // Dynamic icon mapper
  const getIcon = (icon_name: string | null | undefined) => {
    if (!icon_name) return null;
    const IconModule = Icons as Record<string, unknown>;
    const Icon = IconModule[icon_name];

    // Type guard: check if it's a valid React component
    if (typeof Icon === 'function') {
      const IconComponent = Icon as React.ComponentType<{ className?: string }>;
      return <IconComponent className={`${iconSize.sm} shrink-0 text-muted-foreground`} />;
    }
    return null;
  };

  type NavigationMenuItem = Database['public']['CompositeTypes']['navigation_menu_item'];

  const renderItem = (item: NavigationMenuItem) => {
    if (!item.path) return null;
    const path = item.path; // Type narrowing: path is now definitely string
    return (
      <CommandItem key={path} onSelect={() => handleSelect(path)} className="group cursor-pointer">
        <span className={cluster.compact}>
          {getIcon(item.icon_name)}
          <div className="flex flex-col items-start">
            <span>{item.title}</span>
            {item.description && (
              <span
                className="text-muted-foreground text-xs transition-colors group-hover:text-accent"
              >
                {item.description}
              </span>
            )}
          </div>
        </span>
      </CommandItem>
    );
  };

  return (
    <CommandDialog open={open} onOpenChange={setOpen}>
      <CommandInput id={inputId} name="command-search" placeholder="Search navigation..." />
      <CommandList>
        <CommandEmpty>No results found.</CommandEmpty>

        {navigationData.primary && navigationData.primary.length > 0 && (
          <>
            <CommandGroup heading="Primary Navigation">
              {navigationData.primary.map(renderItem).filter(Boolean)}
            </CommandGroup>
            <CommandSeparator />
          </>
        )}

        {navigationData.secondary && navigationData.secondary.length > 0 && (
          <>
            <CommandGroup heading="More">
              {navigationData.secondary.map(renderItem).filter(Boolean)}
            </CommandGroup>
            <CommandSeparator />
          </>
        )}

        {navigationData.actions && navigationData.actions.length > 0 && (
          <CommandGroup heading="Actions">
            {navigationData.actions.map(renderItem).filter(Boolean)}
          </CommandGroup>
        )}
      </CommandList>
    </CommandDialog>
  );
}<|MERGE_RESOLUTION|>--- conflicted
+++ resolved
@@ -29,15 +29,10 @@
 /**
  * Display a searchable command palette for site navigation and toggle it with ⌘/Ctrl+K.
  *
-<<<<<<< HEAD
- * @param controlledOpen - External controlled open state; when provided, the component is controlled.
- * @param onOpenChange - Callback invoked with the new open state when the palette opens or closes.
-=======
  * Renders groups for primary, secondary, and action navigation items, maps item icons and descriptions, and navigates via Next.js router when an item is selected.
  *
  * @param open - If provided, controls the open state externally (controlled component).
  * @param onOpenChange - Optional callback invoked with the new open state when the palette is opened or closed.
->>>>>>> a7a33a7d
  * @param navigationData - Server-provided navigation data containing `primary`, `secondary`, and `actions` arrays of navigation menu items.
  * @returns A React element that renders the navigation command palette.
  *
