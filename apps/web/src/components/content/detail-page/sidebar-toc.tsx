--- conflicted
+++ resolved
@@ -26,74 +26,6 @@
   minHeadings?: number;
 }
 
-<<<<<<< HEAD
-interface NormalizedHeading {
-  id: string;
-  title: string;
-  anchor: string;
-  level: number;
-}
-
-function normalizeHeadings(
-  headings: ContentHeadingMetadata[] | null | undefined
-): NormalizedHeading[] {
-  if (!Array.isArray(headings)) return [];
-
-  const deduped = new Map<string, NormalizedHeading>();
-
-  for (const heading of headings) {
-    if (!heading || typeof heading !== 'object') continue;
-    const rawId = typeof heading.id === 'string' ? heading.id.trim() : '';
-    const rawTitle = typeof heading.title === 'string' ? heading.title.trim() : '';
-
-    if (!(rawId && rawTitle)) continue;
-
-    if (deduped.has(rawId)) {
-      continue;
-    }
-
-    const level =
-      typeof heading.level === 'number' && Number.isFinite(heading.level)
-        ? Math.min(Math.max(Math.round(heading.level), 2), 6)
-        : 2;
-
-    const anchor =
-      typeof heading.anchor === 'string' && heading.anchor.startsWith('#')
-        ? heading.anchor
-        : `#${rawId}`;
-
-    deduped.set(rawId, {
-      id: rawId,
-      anchor,
-      level,
-      title: rawTitle,
-    });
-
-    if (deduped.size >= 50) {
-      break;
-    }
-  }
-
-  return Array.from(deduped.values());
-}
-
-/**
- * Renders a right-rail "On this page" table of contents with scroll-linked highlighting and in-page navigation.
- *
- * The component normalizes the provided headings, highlights the heading currently visible in the viewport,
- * updates the URL hash to reflect the active section, and supports smooth scrolling on click (respecting
- * the user's reduced-motion preference).
- *
- * @param headings - Optional array of heading metadata to build the TOC; invalid or duplicate entries are ignored.
- * @param className - Optional additional class names applied to the container.
- * @param minHeadings - Minimum number of headings required to render the TOC (default: 2).
- * @returns A navigation element containing the TOC markup, or `null` if there are fewer than `minHeadings`.
- *
- * @see normalizeHeadings
- * @see focusRing
- */
-=======
->>>>>>> 078e4d4f
 export function SidebarToc({ headings, className, minHeadings = 2 }: SidebarTocProps) {
   const normalizedHeadings = useMemo(() => normalizeHeadings(headings), [headings]);
   const [activeId, setActiveId] = useState<string | null>(null);
