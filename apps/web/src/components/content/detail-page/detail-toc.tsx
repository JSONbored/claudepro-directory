'use client';

import { ListTree } from '@heyclaude/web-runtime/icons';
import type { ContentHeadingMetadata } from '@heyclaude/web-runtime/types/component.types';
import { normalizeHeadings, type NormalizedHeading } from '@heyclaude/web-runtime/utils/heading-normalization';
import { cn } from '@heyclaude/web-runtime/ui';
import { focusRing } from '@heyclaude/web-runtime/design-system';
import { useCallback, useEffect, useMemo, useState } from 'react';

interface DetailTocProps {
  headings?: ContentHeadingMetadata[] | null;
  className?: string;
}

<<<<<<< HEAD
interface NormalizedHeading {
  id: string;
  title: string;
  anchor: string;
  level: number;
}

function normalizeHeadings(
  headings: ContentHeadingMetadata[] | null | undefined
): NormalizedHeading[] {
  if (!Array.isArray(headings)) return [];

  const deduped = new Map<string, NormalizedHeading>();

  for (const heading of headings) {
    if (!heading || typeof heading !== 'object') continue;
    const rawId = typeof heading.id === 'string' ? heading.id.trim() : '';
    const rawTitle = typeof heading.title === 'string' ? heading.title.trim() : '';

    if (!(rawId && rawTitle)) continue;

    if (deduped.has(rawId)) {
      continue;
    }

    const level =
      typeof heading.level === 'number' && Number.isFinite(heading.level)
        ? Math.min(Math.max(Math.round(heading.level), 2), 6)
        : 2;

    const anchor =
      typeof heading.anchor === 'string' && heading.anchor.startsWith('#')
        ? heading.anchor
        : `#${rawId}`;

    deduped.set(rawId, {
      id: rawId,
      anchor,
      level,
      title: rawTitle,
    });

    if (deduped.size >= 50) {
      break;
    }
  }

  return Array.from(deduped.values());
}

/**
 * Renders an "On this page" table of contents for the provided headings.
 *
 * Displays a navigable list of headings, highlights the currently active heading,
 * scrolls to headings when clicked (respecting prefers-reduced-motion), and keeps
 * the browser URL hash in sync with the active heading. Returns null when there
 * are fewer than three normalized headings.
 *
 * @param props.headings - Array of heading metadata to render (may be undefined or null).
 * @param props.className - Optional additional className applied to the root nav element.
 * @returns A navigation element containing the table of contents, or `null` if not rendered.
 *
 * @see normalizeHeadings
 * @see ContentHeadingMetadata
 */
=======
>>>>>>> 078e4d4f
export function DetailToc({ headings, className }: DetailTocProps) {
  const normalizedHeadings = useMemo(() => normalizeHeadings(headings), [headings]);
  const [activeId, setActiveId] = useState<string | null>(null);

  const baseLevel = useMemo(() => {
    if (normalizedHeadings.length === 0) return 2;
    return normalizedHeadings.reduce((min, heading) => Math.min(min, heading.level), 6);
  }, [normalizedHeadings]);

  const updateHash = useCallback((id: string) => {
    if (typeof window === 'undefined' || !id) return;
    const { pathname, search } = window.location;
    const currentHash = window.location.hash.replace('#', '');
    if (currentHash === id) return;
    const nextUrl = `${pathname}${search ? search : ''}#${id}`;
    window.history.replaceState(null, '', nextUrl);
  }, []);

  useEffect(() => {
    if (typeof window === 'undefined' || normalizedHeadings.length === 0) {
      setActiveId(null);
      return;
    }

    const hash = window.location.hash.replace('#', '');
    if (hash && normalizedHeadings.some((heading) => heading.id === hash)) {
      setActiveId(hash);
      return;
    }

    setActiveId(normalizedHeadings[0]?.id ?? null);
  }, [normalizedHeadings]);

  useEffect(() => {
    if (!activeId) return;
    updateHash(activeId);
  }, [activeId, updateHash]);

  useEffect(() => {
    if (typeof window === 'undefined' || normalizedHeadings.length === 0) {
      return;
    }

    const observer = new IntersectionObserver(
      (entries) => {
        const visibleEntries = entries
          .filter((entry) => entry.isIntersecting || entry.intersectionRatio > 0)
          .sort(
            (a, b) =>
              b.intersectionRatio - a.intersectionRatio ||
              a.boundingClientRect.top - b.boundingClientRect.top
          );

        if (visibleEntries.length > 0) {
          const firstEntry = visibleEntries[0];
          if (firstEntry) {
            const nextActiveId = firstEntry.target.id;
            if (nextActiveId && nextActiveId !== activeId) {
              setActiveId(nextActiveId);
            }
          }
        }
      },
      {
        rootMargin: '-35% 0px -50% 0px',
        threshold: [0, 0.25, 0.5, 0.75, 1],
      }
    );

    const elements = normalizedHeadings
      .map((heading) => document.getElementById(heading.id))
      .filter((el): el is HTMLElement => el !== null);

    for (const el of elements) {
      observer.observe(el);
    }

    return () => observer.disconnect();
  }, [normalizedHeadings, activeId]);

  const handleHeadingClick = useCallback(
    (heading: NormalizedHeading) => {
      if (typeof window === 'undefined') return;
      const element = document.getElementById(heading.id);
      if (!element) {
        updateHash(heading.id);
        return;
      }

      const prefersReducedMotion = window.matchMedia('(prefers-reduced-motion: reduce)').matches;
      const offset = 96;
      const top = window.scrollY + element.getBoundingClientRect().top - offset;

      window.scrollTo({
        top,
        behavior: prefersReducedMotion ? 'auto' : 'smooth',
      });

      setActiveId(heading.id);
      updateHash(heading.id);
    },
    [updateHash]
  );

  if (normalizedHeadings.length < 3) {
    return null;
  }

  return (
    <nav
      className={cn(
        'rounded-2xl border border-border/60 bg-card/70 p-4 shadow-sm backdrop-blur',
        'lg:sticky lg:top-28',
        className
      )}
      aria-label="On this page"
    >
      <div className="flex items-center justify-between gap-3">
        <div className="flex items-center gap-2">
          <ListTree className="h-4 w-4 text-muted-foreground" aria-hidden="true" />
          <p className="font-semibold text-muted-foreground text-xs uppercase tracking-wide">
            On this page
          </p>
        </div>
        <span className="text-muted-foreground text-xs">{normalizedHeadings.length}</span>
      </div>

      <ul className="mt-4 space-y-1.5">
        {normalizedHeadings.map((heading) => {
          const depthOffset = Math.max(heading.level - baseLevel, 0);

          return (
            <li key={heading.id}>
              <button
                type="button"
                onClick={() => handleHeadingClick(heading)}
                className={cn(
                  focusRing.default,
                  'w-full rounded-md px-2 py-1.5 text-left text-sm transition-colors',
                  activeId === heading.id
                    ? 'bg-accent/15 text-foreground'
                    : 'text-muted-foreground hover:bg-accent/10 hover:text-foreground'
                )}
                style={{
                  paddingLeft: depthOffset > 0 ? `${0.5 + depthOffset * 0.5}rem` : undefined,
                }}
                aria-current={activeId === heading.id ? 'true' : undefined}
              >
                <span className="flex items-center gap-2">
                  <span
                    className={cn(
                      'h-1.5 w-1.5 rounded-full',
                      activeId === heading.id ? 'bg-primary' : 'bg-muted-foreground/50'
                    )}
                  />
                  <span className="truncate">{heading.title}</span>
                </span>
              </button>
            </li>
          );
        })}
      </ul>
    </nav>
  );
}<|MERGE_RESOLUTION|>--- conflicted
+++ resolved
@@ -12,74 +12,6 @@
   className?: string;
 }
 
-<<<<<<< HEAD
-interface NormalizedHeading {
-  id: string;
-  title: string;
-  anchor: string;
-  level: number;
-}
-
-function normalizeHeadings(
-  headings: ContentHeadingMetadata[] | null | undefined
-): NormalizedHeading[] {
-  if (!Array.isArray(headings)) return [];
-
-  const deduped = new Map<string, NormalizedHeading>();
-
-  for (const heading of headings) {
-    if (!heading || typeof heading !== 'object') continue;
-    const rawId = typeof heading.id === 'string' ? heading.id.trim() : '';
-    const rawTitle = typeof heading.title === 'string' ? heading.title.trim() : '';
-
-    if (!(rawId && rawTitle)) continue;
-
-    if (deduped.has(rawId)) {
-      continue;
-    }
-
-    const level =
-      typeof heading.level === 'number' && Number.isFinite(heading.level)
-        ? Math.min(Math.max(Math.round(heading.level), 2), 6)
-        : 2;
-
-    const anchor =
-      typeof heading.anchor === 'string' && heading.anchor.startsWith('#')
-        ? heading.anchor
-        : `#${rawId}`;
-
-    deduped.set(rawId, {
-      id: rawId,
-      anchor,
-      level,
-      title: rawTitle,
-    });
-
-    if (deduped.size >= 50) {
-      break;
-    }
-  }
-
-  return Array.from(deduped.values());
-}
-
-/**
- * Renders an "On this page" table of contents for the provided headings.
- *
- * Displays a navigable list of headings, highlights the currently active heading,
- * scrolls to headings when clicked (respecting prefers-reduced-motion), and keeps
- * the browser URL hash in sync with the active heading. Returns null when there
- * are fewer than three normalized headings.
- *
- * @param props.headings - Array of heading metadata to render (may be undefined or null).
- * @param props.className - Optional additional className applied to the root nav element.
- * @returns A navigation element containing the table of contents, or `null` if not rendered.
- *
- * @see normalizeHeadings
- * @see ContentHeadingMetadata
- */
-=======
->>>>>>> 078e4d4f
 export function DetailToc({ headings, className }: DetailTocProps) {
   const normalizedHeadings = useMemo(() => normalizeHeadings(headings), [headings]);
   const [activeId, setActiveId] = useState<string | null>(null);
