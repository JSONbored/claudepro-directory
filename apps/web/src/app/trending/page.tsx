/**
 * Trending Page - Cached server helper + data API parity
 * Server component uses getTrendingPageData (cached RPC). Data API exposes the same payload for external consumers.
 */

import { Constants, type Database } from '@heyclaude/database-types';
import { isValidCategory } from '@heyclaude/web-runtime/core';
import { generatePageMetadata, getTrendingPageData } from '@heyclaude/web-runtime/data';
import {
  bgColor,
  borderColor,
  flexWrap,
  gap,
  iconLeading,
  justify,
  marginBottom,
  marginTop,
  maxWidth,
  minHeight,
  muted,
  overflow,
  padding,
  size,
  textColor,
  weight,
  display,
  position,
  container,
  marginX,
  textAlign,
  listStyle,
} from '@heyclaude/web-runtime/design-system';
import { Clock, Star, TrendingUp, Users } from '@heyclaude/web-runtime/icons';
import { generateRequestId, logger } from '@heyclaude/web-runtime/logging/server';
import { type PagePropsWithSearchParams } from '@heyclaude/web-runtime/types/app.schema';
import {
  type DisplayableContent,
  type HomepageContentItem,
} from '@heyclaude/web-runtime/types/component.types';
import { UnifiedBadge } from '@heyclaude/web-runtime/ui';
import { type Metadata } from 'next';
import { Suspense } from 'react';

import { LazySection } from '@/src/components/core/infra/scroll-animated-section';
import { TrendingContent } from '@/src/components/core/shared/trending-content';
import { NewsletterCTAVariant } from '@/src/components/features/growth/newsletter/newsletter-cta-variants';

/**
 * Dynamic Rendering Required
 *
 * This page uses dynamic rendering for server-side data fetching and user-specific content.
 *
 * See: https://nextjs.org/docs/app/api-reference/file-conventions/route-segment-config#dynamic
 */
export const revalidate = 900;

/**
 * Generate metadata for the trending page.
 *
 * @returns A Metadata object describing the /trending page.
 * @see generatePageMetadata
 * @see revalidate
 */
<<<<<<< HEAD

/**
 * Provide page metadata for the /trending route.
 *
 * Returns metadata consumed by Next.js (title, description, Open Graph, and other SEO-related fields)
 * to populate the /trending page head and social previews.
 *
 * @returns The `Metadata` object for the /trending page
 *
 * @see generatePageMetadata
 * @see revalidate
 */
=======
>>>>>>> 505154fb
export async function generateMetadata(): Promise<Metadata> {
  return generatePageMetadata('/trending');
}

/**
 * Render the Trending page showing trending, popular, and recent configurations based on URL search parameters.
 *
 * Fetches server-side data (trending, popular, recent) according to the provided `searchParams`, maps results into displayable items, and renders the page layout including header badges, content sections, and a newsletter CTA.
 *
 * @param searchParams - Object of URL search parameters. Recognized keys:
 *   - `category`: optional string or string[] to scope results; when an array the first value is used.
 *   - `limit`: optional numeric limit for items; defaults to 12 and is capped at 100.
 * @returns A React element representing the complete Trending page populated with fetched content.
 *
 * @remarks This server component performs data fetching and participates in Next.js incremental static regeneration; the file-level `revalidate` is set to 900 (15 minutes).
 *
 * @see getTrendingPageData
 * @see mapTrendingMetrics
 * @see mapPopularContent
 * @see mapRecentContent
 * @see TrendingContent
 * @see NewsletterCTAVariant
 */
export default async function TrendingPage({ searchParams }: PagePropsWithSearchParams) {
  // Generate single requestId for this page request
  const requestId = generateRequestId();
  
  // Create request-scoped child logger to avoid race conditions
  const reqLogger = logger.child({
    requestId,
    operation: 'TrendingPage',
    route: '/trending',
    module: 'apps/web/src/app/trending',
  });

  const rawParameters = await searchParams;
  const categoryParameter = (() => {
    const category = rawParameters?.['category'];
    if (Array.isArray(category)) {
      return category.length > 0 ? category[0] : undefined;
    }
    return category;
  })();
  const limit = Math.min(Number(rawParameters?.['limit']) || 12, 100);
  const normalizedCategory = categoryParameter && isValidCategory(categoryParameter) ? categoryParameter : null;

  // Section: Category Validation
  if (categoryParameter && !normalizedCategory) {
    reqLogger.warn('TrendingPage: invalid category parameter provided', {
      section: 'category-validation',
      category: categoryParameter,
    });
  }

  // Section: Trending Data Fetch
  const pageData = await getTrendingPageData({
    category: normalizedCategory,
    limit,
  });
  reqLogger.info('Trending page accessed', {
    section: 'trending-data-fetch',
    category: normalizedCategory ?? 'all',
    limit,
    trendingCount: pageData.trending.length,
    popularCount: pageData.popular.length,
    recentCount: pageData.recent.length,
  });

  const trendingDisplay = mapTrendingMetrics(pageData.trending, normalizedCategory);
  const popularDisplay = mapPopularContent(pageData.popular, normalizedCategory);
  const recentDisplay = mapRecentContent(pageData.recent, normalizedCategory);

  const pageTitleId = 'trending-page-title';

  return (
    <div className={`${minHeight.screen} ${bgColor.background}`}>
      <section className={`${position.relative} ${overflow.hidden} ${padding.xDefault} ${padding.yXl}`} aria-labelledby={pageTitleId}>
        <div className={`${container.default} ${textAlign.center}`}>
          <div className={`${marginX.auto} ${maxWidth['3xl']}`}>
            <UnifiedBadge
              variant="base"
              style="outline"
              className={`${marginBottom.comfortable} ${borderColor['accent/20']} ${bgColor['accent/5']} ${textColor.accent}`}
            >
              <TrendingUp className={`${iconLeading.xs} ${textColor.accent}`} aria-hidden="true" />
              Trending
            </UnifiedBadge>

            <h1 id={pageTitleId} className={`${marginBottom.comfortable} ${weight.bold} ${size['4xl']} md:text-6xl`}>
              Trending Configurations
            </h1>

            <p className={`${marginX.auto} ${marginTop.comfortable} ${maxWidth['2xl']} ${muted.lg}`}>
              Discover the most popular and trending Claude configurations in our community. Stay up
              to date with what developers are using and loving.
            </p>

            <ul className={`${display.flex} ${flexWrap.wrap} ${gap.compact} ${listStyle.none} ${justify.center}`}>
              <li>
                <UnifiedBadge variant="base" style="secondary">
                  <Clock className={iconLeading.xs} aria-hidden="true" />
                  Real-time updates
                </UnifiedBadge>
              </li>
              <li>
                <UnifiedBadge variant="base" style="secondary">
                  <Star className={iconLeading.xs} aria-hidden="true" />
                  Based on views
                </UnifiedBadge>
              </li>
              <li>
                <UnifiedBadge variant="base" style="secondary">
                  <Users className={iconLeading.xs} aria-hidden="true" />
                  {trendingDisplay.length} total configs
                </UnifiedBadge>
              </li>
            </ul>
          </div>
        </div>
      </section>

      <section
        className={`${container.default} ${padding.xDefault} ${padding.yHero}`}
        aria-label="Trending configurations content"
      >
        <Suspense fallback={null}>
          <LazySection variant="slide-up" delay={0.1}>
            <TrendingContent
              trending={trendingDisplay}
              popular={popularDisplay}
              recent={recentDisplay}
            />
          </LazySection>
        </Suspense>
      </section>

      <section className={`${container.default} ${padding.xDefault} ${padding.ySection}`}>
        <Suspense fallback={null}>
          <LazySection variant="fade-in" delay={0.15}>
            <NewsletterCTAVariant
              source="content_page"
              variant="hero"
              {...(normalizedCategory ? { category: normalizedCategory } : {})}
              headline="Never Miss Trending Tools"
              description="Get weekly updates on what's hot in the Claude community. No spam, unsubscribe anytime."
            />
          </LazySection>
        </Suspense>
      </section>
    </div>
  );
}

const DEFAULT_CATEGORY: Database['public']['Enums']['content_category'] =
  Constants.public.Enums.content_category[0]; // 'agents'

function mapTrendingMetrics(
  rows: Database['public']['Functions']['get_trending_metrics_with_content']['Returns'],
  category: Database['public']['Enums']['content_category'] | null
): DisplayableContent[] {
  if (rows.length === 0) return [];
  return rows.map((row, index) => {
    const resolvedCategory = category ?? row.category;
    const validCategory = isValidCategory(resolvedCategory) ? resolvedCategory : DEFAULT_CATEGORY;
    return toHomepageContentItem({
      slug: row.slug,
      category: validCategory,
      title: row.title,
      description: row.description,
      author: row.author,
      tags: row.tags,
      source: row.source,
      viewCount: row.views_total,
      copyCount: row.copies_total,
      featuredScore: row.trending_score,
      featuredRank: index + 1,
    });
  });
}

/**
 * Convert database "popular" rows into normalized DisplayableContent items for the homepage.
 *
 * @param rows - Result rows from the database function `get_popular_content`
 * @param category - Optional category override; when `null` the row's category is used. Invalid categories will fall back to `DEFAULT_CATEGORY`.
 * @returns An array of DisplayableContent items with normalized fields and a 1-based popularity rank
 *
 * @see toHomepageContentItem
 * @see isValidCategory
 * @see DEFAULT_CATEGORY
 */
function mapPopularContent(
  rows: Database['public']['Functions']['get_popular_content']['Returns'],
  category: Database['public']['Enums']['content_category'] | null
): DisplayableContent[] {
  if (rows.length === 0) return [];
  return rows.map((row, index) => {
    const resolvedCategory = category ?? row.category;
    const validCategory = isValidCategory(resolvedCategory) ? resolvedCategory : DEFAULT_CATEGORY;
    return toHomepageContentItem({
      slug: row.slug,
      category: validCategory,
      title: row.title,
      description: row.description,
      author: row.author,
      tags: row.tags,
      viewCount: row.view_count,
      copyCount: row.copy_count,
      featuredScore: row.popularity_score,
      featuredRank: index + 1,
    });
  });
}

/**
 * Convert recent-content rows into homepage-ready DisplayableContent items.
 *
 * @param rows - Raw rows returned by the `get_recent_content` database function.
 * @param category - Optional category override applied to every item; if `null` the row's category is used. Invalid categories fall back to `DEFAULT_CATEGORY`.
 * @returns An array of `DisplayableContent` items suitable for homepage rendering; each item has `created_at` and `date_added` set from the row and `featuredRank` set to the item's 1-based position.
 *
 * @see toHomepageContentItem
 * @see DEFAULT_CATEGORY
 * @see isValidCategory
 */
function mapRecentContent(
  rows: Database['public']['Functions']['get_recent_content']['Returns'],
  category: Database['public']['Enums']['content_category'] | null
): DisplayableContent[] {
  if (rows.length === 0) return [];
  return rows.map((row, index) => {
    const resolvedCategory = category ?? row.category;
    const validCategory = isValidCategory(resolvedCategory) ? resolvedCategory : DEFAULT_CATEGORY;
    return toHomepageContentItem({
      slug: row.slug,
      category: validCategory,
      title: row.title,
      description: row.description,
      author: row.author,
      tags: row.tags,
      created_at: row.created_at,
      date_added: row.created_at,
      featuredRank: index + 1,
    });
  });
}

/**
 * Convert a raw content record into a normalized HomepageContentItem for homepage lists.
 *
<<<<<<< HEAD
 * Ensures required fields are present by applying sensible defaults: derives a timestamp from
 * `created_at` or `date_added` (falls back to the current time), defaults missing strings and arrays,
 * ensures numeric counts are present, and sets `featured` when `featuredScore` is greater than zero.
=======
 * Produces consistent defaults for missing fields, resolves a timestamp from `created_at` or `date_added`
 * (falling back to the current time), ensures arrays and counts are present, and marks the item as featured
 * when a positive `featuredScore` is provided.
>>>>>>> 505154fb
 *
 * @param input - Raw content values from the database or API; optional fields will be normalized.
 * @returns A HomepageContentItem with normalized `slug`, `title`, `description`, `author`, `tags`, `source`,
 * `created_at`, `date_added`, `category`, `view_count`, `copy_count`, and `featured`.
 *
 * @see mapTrendingMetrics
 * @see mapPopularContent
 * @see mapRecentContent
 */
function toHomepageContentItem(input: {
  author?: null | string;
  category: Database['public']['Enums']['content_category'];
  copyCount?: null | number;
  created_at?: null | string;
  date_added?: null | string;
  description?: null | string;
  featuredRank?: null | number;
  featuredScore?: null | number;
  slug: string;
  source?: null | string;
  tags?: null | string[];
  title?: null | string;
  viewCount?: null | number;
}): HomepageContentItem {
  const timestamp = input.created_at ?? input.date_added ?? new Date().toISOString();

  return {
    slug: input.slug,
    title: input.title ?? input.slug,
    description: input.description ?? '',
    author: input.author ?? 'Community',
    tags: Array.isArray(input.tags) ? input.tags : [],
    source: input.source ?? 'community',
    created_at: input.created_at ?? timestamp,
    date_added: input.date_added ?? timestamp,
    category: input.category,
    view_count: input.viewCount ?? 0,
    copy_count: input.copyCount ?? 0,
    featured: typeof input.featuredScore === 'number' && input.featuredScore > 0,
  };
}<|MERGE_RESOLUTION|>--- conflicted
+++ resolved
@@ -61,7 +61,6 @@
  * @see generatePageMetadata
  * @see revalidate
  */
-<<<<<<< HEAD
 
 /**
  * Provide page metadata for the /trending route.
@@ -74,8 +73,6 @@
  * @see generatePageMetadata
  * @see revalidate
  */
-=======
->>>>>>> 505154fb
 export async function generateMetadata(): Promise<Metadata> {
   return generatePageMetadata('/trending');
 }
@@ -326,15 +323,9 @@
 /**
  * Convert a raw content record into a normalized HomepageContentItem for homepage lists.
  *
-<<<<<<< HEAD
  * Ensures required fields are present by applying sensible defaults: derives a timestamp from
  * `created_at` or `date_added` (falls back to the current time), defaults missing strings and arrays,
  * ensures numeric counts are present, and sets `featured` when `featuredScore` is greater than zero.
-=======
- * Produces consistent defaults for missing fields, resolves a timestamp from `created_at` or `date_added`
- * (falling back to the current time), ensures arrays and counts are present, and marks the item as featured
- * when a positive `featuredScore` is provided.
->>>>>>> 505154fb
  *
  * @param input - Raw content values from the database or API; optional fields will be normalized.
  * @returns A HomepageContentItem with normalized `slug`, `title`, `description`, `author`, `tags`, `source`,
