import { getSafeWebsiteUrl } from '@heyclaude/web-runtime/core';
import { generatePageMetadata, getCompaniesList } from '@heyclaude/web-runtime/data';
import { ROUTES } from '@heyclaude/web-runtime/data/config/constants';
import {
  Briefcase,
  Building,
  ExternalLink,
  Plus,
  Star,
  TrendingUp,
} from '@heyclaude/web-runtime/icons';
import { generateRequestId, logger, normalizeError } from '@heyclaude/web-runtime/logging/server';
import {
  UI_CLASSES,
  UnifiedBadge,
  Button,
  Card,
  CardContent,
  CardDescription,
  CardHeader,
  CardTitle,
} from '@heyclaude/web-runtime/ui';
import { type Metadata } from 'next';
import dynamicImport from 'next/dynamic';
import Image from 'next/image';
import Link from 'next/link';

/**
 * ISR: 24 hours (86400s) - Companies list updates infrequently
 * Uses ISR instead of force-dynamic for better performance and SEO
 */

const NewsletterCTAVariant = dynamicImport(
  () =>
    import('@/src/components/features/growth/newsletter/newsletter-cta-variants').then(
      (module_) => ({
        default: module_.NewsletterCTAVariant,
      })
    ),
  {
    loading: () => <div className="bg-muted/20 h-32 animate-pulse rounded-lg" />,
  }
);

/**
 * ISR: 24 hours (86400s) - Companies list updates infrequently
 * Uses ISR instead of force-dynamic for better performance and SEO
 */
export const revalidate = 86_400;

<<<<<<< HEAD
/**
 * Validate and canonicalize an external website URL for safe use in anchor hrefs.
 *
 * Allows `https:` URLs universally and `http:` only for localhost addresses.
 * Rejects URLs containing username or password components, trims and lowercases the hostname,
 * removes trailing dots and default ports (80 for HTTP, 443 for HTTPS).
 *
 * @param url - The input URL to validate; may be `null` or `undefined`.
 * @returns The canonicalized, safe href string when the input is an allowed URL, `null` otherwise.
 *
 * @see /companies page where this is used to render external company links
 */
function getSafeWebsiteUrl(url: null | string | undefined): null | string {
  if (!url || typeof url !== 'string') return null;

  try {
    const parsed = new URL(url.trim());
    // Only allow HTTPS protocol (or HTTP for localhost/development)
    const isLocalhost =
      parsed.hostname === 'localhost' ||
      parsed.hostname === '127.0.0.1' ||
      parsed.hostname === '::1';
    if (parsed.protocol === 'https:') {
      // HTTPS always allowed
    } else if (parsed.protocol === 'http:' && isLocalhost) {
      // HTTP allowed only for local development
    } else {
      return null;
    }
    // Reject dangerous components
    if (parsed.username || parsed.password) return null;

    // Normalize hostname
    parsed.hostname = parsed.hostname.replace(/\.$/, '').toLowerCase();
    // Remove default ports
    if (parsed.port === '80' || parsed.port === '443') {
      parsed.port = '';
    }

    // Return canonicalized href (guaranteed to be normalized and safe)
    return parsed.href;
  } catch {
    return null;
  }
}

/**
 * Provide metadata for the /companies page.
 *
 * Used by Next.js to supply route metadata such as title, description, and Open Graph data.
 *
 * @returns The Metadata object for the /companies route.
 *
 * @see generatePageMetadata
 */
=======
>>>>>>> 369a0a84
export async function generateMetadata(): Promise<Metadata> {
  return await generatePageMetadata('/companies');
}

/**
 * Renders the Companies directory page and its list of company cards.
 *
 * Fetches up to 50 companies, logs request-scoped diagnostics, and renders a hero, a responsive grid of company cards (with optional logo, industry, description, stats, featured badge, and validated external website links), and a newsletter CTA.
 *
 * @throws When loading the companies list fails — the underlying error is normalized and rethrown.
 * @returns The page's React element tree for the /companies route.
 *
 * @see getCompaniesList
 * @see getSafeWebsiteUrl from @heyclaude/web-runtime/core
 * @see generatePageMetadata
 * @see revalidate (defined on line 48 in this file)
 */
export default async function CompaniesPage() {
  // Generate single requestId for this page request
  const requestId = generateRequestId();

  // Create request-scoped child logger to avoid race conditions
  const reqLogger = logger.child({
    requestId,
    operation: 'CompaniesPage',
    route: '/companies',
    module: 'apps/web/src/app/companies',
  });

  // Section: Companies List
  let companiesResponse: Awaited<ReturnType<typeof getCompaniesList>> | null = null;
  try {
    companiesResponse = await getCompaniesList(50, 0);
    reqLogger.info('CompaniesPage: companies list loaded', {
      section: 'companies-list',
      companiesCount: companiesResponse.companies?.length ?? 0,
    });
  } catch (error) {
    const normalized = normalizeError(error, 'Failed to load companies list');
    reqLogger.error('CompaniesPage: getCompaniesList failed', normalized, {
      section: 'companies-list',
    });
    throw normalized;
  }

  if (!companiesResponse.companies) {
    reqLogger.warn('CompaniesPage: companies response is empty', {
      section: 'companies-list',
    });
  }

  const companies = companiesResponse.companies ?? [];

  // Final summary log
  reqLogger.info('CompaniesPage: page render completed', {
    section: 'page-render',
    companiesCount: companies.length,
  });

  return (
    <div className="bg-background min-h-screen">
      {/* Hero */}
      <section className={`${UI_CLASSES.CONTAINER_OVERFLOW_BORDER}`}>
        <div className="container mx-auto px-4 py-20">
          <div className="mx-auto max-w-3xl text-center">
            <div className="mb-6 flex justify-center">
              <div className="bg-accent/10 rounded-full p-3">
                <Building className="text-primary h-8 w-8" />
              </div>
            </div>

            <h1 className={UI_CLASSES.TEXT_HEADING_HERO}>Companies Directory</h1>

            <p className={UI_CLASSES.TEXT_HEADING_MEDIUM}>
              Discover companies building the future with Claude and Cursor
            </p>

            <div className="mb-8 flex justify-center gap-2">
              <UnifiedBadge variant="base" style="secondary">
                <Building className="mr-1 h-3 w-3" />
                {companies.length} Companies
              </UnifiedBadge>
              <UnifiedBadge variant="base" style="outline">
                Verified Profiles
              </UnifiedBadge>
            </div>

            <Button variant="outline" asChild>
              <Link href={ROUTES.ACCOUNT_COMPANIES}>
                <Plus className="mr-2 h-4 w-4" />
                Add Your Company
              </Link>
            </Button>
          </div>
        </div>
      </section>

      {/* Companies Grid */}
      <section className="container mx-auto px-4 py-12">
        {companies.length === 0 ? (
          <Card>
            <CardContent className="flex flex-col items-center py-12">
              <Building className="text-muted-foreground mb-4 h-12 w-12" />
              <h3 className="mb-2 text-xl font-semibold">No companies yet</h3>
              <p className="text-muted-foreground mb-4 max-w-md text-center">
                Be the first company to join the directory!
              </p>
              <Button asChild>
                <Link href={ROUTES.ACCOUNT_COMPANIES}>
                  <Plus className="mr-2 h-4 w-4" />
                  Add Your Company
                </Link>
              </Button>
            </CardContent>
          </Card>
        ) : (
          <div className={UI_CLASSES.GRID_RESPONSIVE_3}>
            {companies.map((company, index) => (
              <Card key={company.id} className={UI_CLASSES.CARD_GRADIENT_HOVER}>
                {company.featured ? (
                  <div className="absolute -top-2 -right-2 z-10">
                    <UnifiedBadge variant="base" className="bg-accent text-accent-foreground">
                      <Star className="mr-1 h-3 w-3" />
                      Featured
                    </UnifiedBadge>
                  </div>
                ) : null}

                <CardHeader>
                  <div className={UI_CLASSES.FLEX_ITEMS_START_GAP_3}>
                    {company.logo ? (
                      <Image
                        src={company.logo}
                        alt={`${company.name} logo`}
                        width={48}
                        height={48}
                        className="h-12 w-12 rounded-lg object-cover"
                        priority={index < 6}
                      />
                    ) : null}
                    <div className="flex-1">
                      <CardTitle>
                        <Link
                          href={`/companies/${company.slug}`}
                          className="transition-colors-smooth group-hover:text-accent"
                        >
                          {company.name}
                        </Link>
                      </CardTitle>
                      {company.industry ? (
                        <CardDescription>{company.industry}</CardDescription>
                      ) : null}
                    </div>
                  </div>
                </CardHeader>

                <CardContent>
                  {company.description ? (
                    <p className="text-muted-foreground mb-4 line-clamp-2 text-sm">
                      {company.description}
                    </p>
                  ) : null}

                  {/* Job Statistics from RPC/data layer (getCompanyProfile RPC) */}
                  {company.stats && (company.stats.active_jobs ?? 0) > 0 ? (
                    <div className="mb-4 flex flex-wrap gap-2">
                      <UnifiedBadge variant="base" style="secondary" className="text-xs">
                        <Briefcase className="mr-1 h-3 w-3" />
                        {company.stats.active_jobs ?? 0} Active{' '}
                        {(company.stats.active_jobs ?? 0) === 1 ? 'Job' : 'Jobs'}
                      </UnifiedBadge>

                      {(company.stats.total_views ?? 0) > 0 && (
                        <UnifiedBadge variant="base" style="outline" className="text-xs">
                          <TrendingUp className="mr-1 h-3 w-3" />
                          {(company.stats.total_views ?? 0).toLocaleString()} views
                        </UnifiedBadge>
                      )}

                      {(company.stats.remote_jobs ?? 0) > 0 && (
                        <UnifiedBadge variant="base" style="outline" className="text-xs">
                          {company.stats.remote_jobs ?? 0} Remote
                        </UnifiedBadge>
                      )}
                    </div>
                  ) : null}

                  <div className={UI_CLASSES.FLEX_ITEMS_CENTER_JUSTIFY_BETWEEN}>
                    {/* eslint-disable-next-line unicorn/explicit-length-check -- company.size is an enum value, not a Set/Map */}
                    {company.size ? (
                      <UnifiedBadge variant="base" style="outline" className="text-xs">
                        {company.size} employees
                      </UnifiedBadge>
                    ) : null}

                    {(() => {
                      const safeWebsiteUrl = getSafeWebsiteUrl(company.website);
                      if (!safeWebsiteUrl) return null;
                      // Explicit validation: getSafeWebsiteUrl guarantees the URL is safe
                      // It validates protocol (HTTPS only, or HTTP for localhost), removes credentials,
                      // normalizes hostname, and returns null for any invalid URLs
                      // At this point, safeWebsiteUrl is validated and safe for use in external links
                      const validatedUrl: string = safeWebsiteUrl;
                      return (
                        <Button variant="ghost" size="sm" asChild>
                          <a href={validatedUrl} target="_blank" rel="noopener noreferrer">
                            <ExternalLink className="h-3 w-3" />
                          </a>
                        </Button>
                      );
                    })()}
                  </div>
                </CardContent>
              </Card>
            ))}
          </div>
        )}
      </section>

      {/* Email CTA - Footer section (matching homepage pattern) */}
      <section className="container mx-auto px-4 py-12">
        <NewsletterCTAVariant source="content_page" variant="hero" />
      </section>
    </div>
  );
}<|MERGE_RESOLUTION|>--- conflicted
+++ resolved
@@ -48,64 +48,6 @@
  */
 export const revalidate = 86_400;
 
-<<<<<<< HEAD
-/**
- * Validate and canonicalize an external website URL for safe use in anchor hrefs.
- *
- * Allows `https:` URLs universally and `http:` only for localhost addresses.
- * Rejects URLs containing username or password components, trims and lowercases the hostname,
- * removes trailing dots and default ports (80 for HTTP, 443 for HTTPS).
- *
- * @param url - The input URL to validate; may be `null` or `undefined`.
- * @returns The canonicalized, safe href string when the input is an allowed URL, `null` otherwise.
- *
- * @see /companies page where this is used to render external company links
- */
-function getSafeWebsiteUrl(url: null | string | undefined): null | string {
-  if (!url || typeof url !== 'string') return null;
-
-  try {
-    const parsed = new URL(url.trim());
-    // Only allow HTTPS protocol (or HTTP for localhost/development)
-    const isLocalhost =
-      parsed.hostname === 'localhost' ||
-      parsed.hostname === '127.0.0.1' ||
-      parsed.hostname === '::1';
-    if (parsed.protocol === 'https:') {
-      // HTTPS always allowed
-    } else if (parsed.protocol === 'http:' && isLocalhost) {
-      // HTTP allowed only for local development
-    } else {
-      return null;
-    }
-    // Reject dangerous components
-    if (parsed.username || parsed.password) return null;
-
-    // Normalize hostname
-    parsed.hostname = parsed.hostname.replace(/\.$/, '').toLowerCase();
-    // Remove default ports
-    if (parsed.port === '80' || parsed.port === '443') {
-      parsed.port = '';
-    }
-
-    // Return canonicalized href (guaranteed to be normalized and safe)
-    return parsed.href;
-  } catch {
-    return null;
-  }
-}
-
-/**
- * Provide metadata for the /companies page.
- *
- * Used by Next.js to supply route metadata such as title, description, and Open Graph data.
- *
- * @returns The Metadata object for the /companies route.
- *
- * @see generatePageMetadata
- */
-=======
->>>>>>> 369a0a84
 export async function generateMetadata(): Promise<Metadata> {
   return await generatePageMetadata('/companies');
 }
