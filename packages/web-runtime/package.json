--- conflicted
+++ resolved
@@ -220,17 +220,13 @@
     "@radix-ui/react-tooltip": "^1.2.8",
     "@radix-ui/react-use-controllable-state": "^1.1.1",
     "@radix-ui/react-visually-hidden": "^1.2.4",
-<<<<<<< HEAD
     "cmdk": "^1.1.1",
     "dompurify": "^3.3.0",
     "@heyclaude/data-layer": "workspace:*",
     "@heyclaude/database-types": "workspace:*",
     "@radix-ui/react-slot": "^1.2.4",
     "@supabase/ssr": "^0.8.0",
-=======
     "@react-email/components": "^1.0.1",
-    "@supabase/ssr": "^0.7.0",
->>>>>>> 1b087690
     "@supabase/supabase-js": "^2.84.0",
     "canvas-confetti": "^1.9.4",
     "class-variance-authority": "^0.7.1",
