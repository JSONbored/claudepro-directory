{
  "name": "@heyclaude/generators",
  "version": "0.0.0",
  "private": true,
  "type": "module",
  "bin": {
    "heyclaude-generate-categories": "./dist/bin/generate-categories.js",
    "heyclaude-generate-service-worker": "./dist/bin/generate-service-worker.js",
    "heyclaude-generate-skills": "./dist/bin/generate-skills.js",
    "heyclaude-generate-mcpb": "./dist/bin/generate-mcpb.js",
    "heyclaude-backup-db": "./dist/bin/backup-database.js",
    "heyclaude-generate-readme": "./dist/bin/generate-readme.js",
    "heyclaude-verify-mcpb": "./dist/bin/verify-mcpb.js",
    "heyclaude-cache": "./dist/bin/cache.js",
    "heyclaude-sync-db": "./dist/bin/sync-db.js",
    "heyclaude-lint-unused": "./dist/bin/lint-unused.js",
    "heyclaude-webhooks-list": "./dist/bin/list-backlog.js",
    "heyclaude-webhooks-replay": "./dist/bin/replay-webhook.js",
    "heyclaude-changelog": "./dist/bin/changelog.js",
    "heyclaude-deploy-edge": "./dist/bin/deploy-functions.js",
    "heyclaude-sync-email": "./dist/bin/sync-email-templates.js",
    "heyclaude-generate-services": "./dist/bin/generate-services.js",
    "heyclaude-generate-zod": "./dist/bin/generate-zod-schemas.js",
    "heyclaude-generate-actions": "./dist/bin/generate-server-actions.js",
    "heyclaude-generate-edge-routes": "./dist/bin/generate-edge-routes.js",
    "heyclaude-verify-routes": "./dist/bin/verify-routes.js",
    "heyclaude-mcp-login": "./dist/bin/mcp-login.js"
  },
  "exports": {
    ".": {
      "types": "./src/index.ts",
      "default": "./src/index.ts"
    },
    "./toolkit/logger": "./src/toolkit/logger.ts",
    "./toolkit/env": "./src/toolkit/env.ts",
    "./toolkit/cache": "./src/toolkit/cache.ts",
    "./toolkit/supabase": "./src/toolkit/supabase.ts",
    "./toolkit/edge": "./src/toolkit/edge.ts",
    "./toolkit/mcp-token": "./src/toolkit/mcp-token.ts",
    "./commands/*": "./src/commands/*.ts"
  },
  "scripts": {
    "build": "tsc -b",
    "type-check": "tsc --noEmit",
    "lint": "eslint --config eslint.config.mjs src --ignore-pattern '**/*.generated.ts' --ignore-pattern '**/*.test.ts' --ignore-pattern '**/*.spec.ts'",
    "clean": "rm -rf dist"
  },
  "dependencies": {
    "@aws-sdk/client-s3": "^3.937.0",
    "@heyclaude/database-types": "workspace:*",
    "@heyclaude/shared-runtime": "workspace:*",
    "@heyclaude/web-runtime": "workspace:*",
<<<<<<< HEAD
    "@supabase/supabase-js": "^2.86.0",
=======
    "@iarna/toml": "^2.2.5",
    "@supabase/supabase-js": "^2.84.0",
>>>>>>> 403cc684
    "archiver": "^7.0.1",
    "escape-html": "^1.0.3",
    "jiti": "^2.6.1",
    "open": "^11.0.0",
    "ora": "^9.0.0",
    "pino": "^10.1.0",
    "resend": "^4.0.1",
    "zod": "^4.1.12"
  },
  "devDependencies": {
    "@types/escape-html": "^1.0.4"
  }
}<|MERGE_RESOLUTION|>--- conflicted
+++ resolved
@@ -50,12 +50,8 @@
     "@heyclaude/database-types": "workspace:*",
     "@heyclaude/shared-runtime": "workspace:*",
     "@heyclaude/web-runtime": "workspace:*",
-<<<<<<< HEAD
     "@supabase/supabase-js": "^2.86.0",
-=======
     "@iarna/toml": "^2.2.5",
-    "@supabase/supabase-js": "^2.84.0",
->>>>>>> 403cc684
     "archiver": "^7.0.1",
     "escape-html": "^1.0.3",
     "jiti": "^2.6.1",
