--- conflicted
+++ resolved
@@ -31,12 +31,8 @@
 export const runtime = 'nodejs';
 
 /**
-<<<<<<< HEAD
  * ISR revalidation
  * AI training data changes infrequently - revalidate every hour
-=======
- * ISR revalidation - AI training data (centralized config)
->>>>>>> 52daf687
  */
 export const revalidate = REVALIDATION_TIMES.LLMS_TXT;
 
