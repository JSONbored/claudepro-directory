--- conflicted
+++ resolved
@@ -40,16 +40,10 @@
 export const runtime = 'nodejs';
 
 /**
-<<<<<<< HEAD
  * ISR revalidation
  * Changelog updates frequently - revalidate every 15 minutes
  */
 export const revalidate = 900;
-=======
- * ISR revalidation - AI training data (centralized config)
- */
-export const revalidate = REVALIDATION_TIMES.LLMS_TXT;
->>>>>>> 52daf687
 
 /**
  * Generate llms.txt for changelog index
