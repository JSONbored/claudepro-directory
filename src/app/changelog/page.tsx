/**
 * Changelog List Page
 *
 * Main changelog page displaying all entries with category filtering.
 * Follows existing category list page patterns with ISR.
 *
 * Architecture:
 * - Server component with ISR (5-minute revalidation)
 * - Client-side filtering via CategoryFilter component
 * - Chronological display (newest first)
 * - SEO-optimized with metadata
 *
 * Performance:
 * - ISR: 300s (5 minutes) for fresh content
 * - Redis-cached entry loading
 * - Static generation at build time
 *
 * Production Standards:
 * - Type-safe with Next.js 15.5.4
 * - Proper error handling
 * - Accessibility support
 * - Responsive design
 */

import type { Metadata } from 'next';
import Link from 'next/link';
import { ChangelogListClient } from '@/src/components/changelog/changelog-list-client';
import { InlineEmailCTA } from '@/src/components/shared/inline-email-cta';
import { ChangelogBlogStructuredData } from '@/src/components/structured-data/changelog-structured-data';
import { getAllChangelogEntries } from '@/src/lib/changelog/loader';
import { REVALIDATION_TIMES } from '@/src/lib/config/rate-limits.config';
import { ArrowLeft } from '@/src/lib/icons';
import { logger } from '@/src/lib/logger';
import { generatePageMetadata } from '@/src/lib/seo/metadata-generator';
import { UI_CLASSES } from '@/src/lib/ui-constants';

<<<<<<< HEAD
// ISR - revalidate every 5 minutes for fresh changelog entries
export const revalidate = 900;
=======
// ISR - Changelog listing page (centralized config)
export const revalidate = REVALIDATION_TIMES.CHANGELOG;
>>>>>>> 52daf687

/**
 * Generate metadata for changelog list page
 */
export async function generateMetadata(): Promise<Metadata> {
  try {
    return generatePageMetadata('/changelog');
  } catch (error) {
    logger.error(
      'Failed to generate changelog metadata',
      error instanceof Error ? error : new Error(String(error))
    );
    return {
      title: 'Changelog - Claude Pro Directory',
      description: 'Track all updates, features, and improvements to Claude Pro Directory.',
    };
  }
}

/**
 * Changelog List Page Component
 */
export default async function ChangelogPage() {
  try {
    // Load all changelog entries (cached with Redis)
    const entries = await getAllChangelogEntries();

    return (
      <>
        {/* Structured Data - Blog Schema */}
        <ChangelogBlogStructuredData entries={entries} />

        <div className="container max-w-6xl py-8 space-y-8">
          {/* Header */}
          <div className="space-y-4">
            <Link
              href="/"
              className={`${UI_CLASSES.INLINE_FLEX_ITEMS_CENTER_GAP_2} ${UI_CLASSES.TEXT_SM} ${UI_CLASSES.TEXT_MUTED_FOREGROUND} ${UI_CLASSES.HOVER_TEXT_FOREGROUND} ${UI_CLASSES.TRANSITION_COLORS}`}
            >
              <ArrowLeft className="h-4 w-4" />
              <span>Back to Home</span>
            </Link>

            <div className="space-y-2">
              <h1 className="text-4xl font-bold tracking-tight">Changelog</h1>
              <p className="text-lg text-muted-foreground">
                Track all updates, new features, bug fixes, and improvements to Claude Pro
                Directory.
              </p>
            </div>

            {/* Stats */}
            <div
              className={`${UI_CLASSES.FLEX_ITEMS_CENTER_GAP_6} ${UI_CLASSES.TEXT_SM} ${UI_CLASSES.TEXT_MUTED_FOREGROUND}`}
            >
              <div>
                <span className="font-semibold text-foreground">{entries.length}</span> total
                updates
              </div>
              {entries.length > 0 && entries[0] && (
                <div>
                  Latest:{' '}
                  <time dateTime={entries[0].date} className="font-medium text-foreground">
                    {new Date(entries[0].date).toLocaleDateString('en-US', {
                      year: 'numeric',
                      month: 'long',
                      day: 'numeric',
                    })}
                  </time>
                </div>
              )}
            </div>
          </div>

          {/* Client-side filtered list */}
          <ChangelogListClient entries={entries} />
        </div>

        {/* Email CTA - Footer section (matching homepage pattern) */}
        <section className={`${UI_CLASSES.MX_AUTO} px-4 py-12`}>
          <InlineEmailCTA
            variant="hero"
            context="changelog-page"
            headline="Join 1,000+ Claude Power Users"
            description="Get weekly updates on new tools, guides, and community highlights. No spam, unsubscribe anytime."
          />
        </section>
      </>
    );
  } catch (error) {
    logger.error(
      'Failed to load changelog page',
      error instanceof Error ? error : new Error(String(error))
    );

    // Fallback UI on error
    return (
      <div className="container max-w-6xl py-8">
        <div className="space-y-4">
          <h1 className="text-4xl font-bold tracking-tight">Changelog</h1>
          <p className="text-muted-foreground">
            Unable to load changelog entries. Please try again later.
          </p>
        </div>
      </div>
    );
  }
}<|MERGE_RESOLUTION|>--- conflicted
+++ resolved
@@ -34,13 +34,8 @@
 import { generatePageMetadata } from '@/src/lib/seo/metadata-generator';
 import { UI_CLASSES } from '@/src/lib/ui-constants';
 
-<<<<<<< HEAD
 // ISR - revalidate every 5 minutes for fresh changelog entries
 export const revalidate = 900;
-=======
-// ISR - Changelog listing page (centralized config)
-export const revalidate = REVALIDATION_TIMES.CHANGELOG;
->>>>>>> 52daf687
 
 /**
  * Generate metadata for changelog list page
