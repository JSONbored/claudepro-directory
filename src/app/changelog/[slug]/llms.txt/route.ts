/**
 * Changelog Entry LLMs.txt Route Handler
 *
 * Generates AI-optimized plain text for individual changelog entries.
 * Follows llmstxt.org specification for LLM consumption.
 *
 * @route GET /changelog/[slug]/llms.txt
 * @see {@link https://llmstxt.org} - LLMs.txt specification
 *
 * Architecture:
 * - Plain text format for AI parsability
 * - Full entry content with metadata
 * - Category breakdown included
 * - ISO 8601 dates
 * - ISR with 10-minute revalidation
 *
 * Performance:
 * - ISR: 600s (10 minutes)
 * - Redis-cached entry loading
 * - Static params generation
 *
 * Production Standards:
 * - Type-safe with Next.js 15.5.4
 * - Proper error handling
 * - Logging for debugging
 * - AI citation optimized
 */

import type { NextRequest } from 'next/server';
import { NextResponse } from 'next/server';
import { getAllChangelogEntries, getChangelogEntryBySlug } from '@/src/lib/changelog/loader';
import { formatChangelogDate, getChangelogUrl } from '@/src/lib/changelog/utils';
import { REVALIDATION_TIMES } from '@/src/lib/config/rate-limits.config';
import { APP_CONFIG } from '@/src/lib/constants';
import { logger } from '@/src/lib/logger';

/**
 * Runtime configuration
 */
export const runtime = 'nodejs';

/**
<<<<<<< HEAD
 * ISR revalidation
 * Changelog entries update occasionally - revalidate every 15 minutes
 */
export const revalidate = 900;
=======
 * ISR revalidation - AI training data (centralized config)
 */
export const revalidate = REVALIDATION_TIMES.LLMS_TXT;
>>>>>>> 52daf687

/**
 * Generate static params for all changelog entries
 *
 * @returns Array of slug params for static generation
 */
export async function generateStaticParams() {
  try {
    const entries = await getAllChangelogEntries();

    return entries.map((entry) => ({
      slug: entry.slug,
    }));
  } catch (error) {
    logger.error(
      'Failed to generate static params for changelog llms.txt',
      error instanceof Error ? error : new Error(String(error))
    );
    return [];
  }
}

/**
 * Handle GET request for changelog entry llms.txt
 *
 * @param request - Next.js request object
 * @param context - Route context with slug param
 * @returns Plain text response with full entry content
 */
export async function GET(
  request: NextRequest,
  { params }: { params: Promise<{ slug: string }> }
): Promise<Response> {
  const requestLogger = logger.forRequest(request);

  try {
    const { slug } = await params;

    requestLogger.info('Changelog entry llms.txt generation started', { slug });

    // Load changelog entry
    const entry = await getChangelogEntryBySlug(slug);

    if (!entry) {
      requestLogger.warn('Changelog entry not found for llms.txt', { slug });

      return new NextResponse('Changelog entry not found', {
        status: 404,
        headers: {
          'Content-Type': 'text/plain; charset=utf-8',
        },
      });
    }

    const entryUrl = getChangelogUrl(entry.slug);

    // Build plain text content following llmstxt.org spec
    let llmsTxt = `# ${entry.title}

> ${APP_CONFIG.name} Changelog Entry

URL: ${entryUrl}
Date: ${formatChangelogDate(entry.date)}
Slug: ${entry.slug}
${entry.tldr ? `\nSummary: ${entry.tldr}` : ''}

---

`;

    // Add category sections with items
    const categoryOrder = [
      'Added',
      'Changed',
      'Fixed',
      'Removed',
      'Deprecated',
      'Security',
    ] as const;

    for (const categoryName of categoryOrder) {
      const items = entry.categories[categoryName];
      if (items.length > 0) {
        llmsTxt += `## ${categoryName}\n\n`;
        for (const item of items) {
          llmsTxt += `- ${item.content}\n`;
        }
        llmsTxt += '\n';
      }
    }

    // Add full content section
    llmsTxt += `## Full Content

${entry.content}

---

## Metadata

- **Platform:** ${APP_CONFIG.name}
- **Date:** ${entry.date}
- **Permanent URL:** ${entryUrl}
- **Format:** Keep a Changelog 1.0.0
- **License:** ${APP_CONFIG.license}
- **Last Generated:** ${new Date().toISOString()}

---

For more updates, visit: ${APP_CONFIG.url}/changelog
`;

    requestLogger.info('Changelog entry llms.txt generated successfully', {
      slug: entry.slug,
      size: Buffer.byteLength(llmsTxt, 'utf8'),
    });

    // Return plain text with proper headers
    return new NextResponse(llmsTxt, {
      status: 200,
      headers: {
        'Content-Type': 'text/plain; charset=utf-8',
        'Cache-Control': 'public, max-age=600, s-maxage=600, stale-while-revalidate=3600',
        'X-Content-Type-Options': 'nosniff',
      },
    });
  } catch (error) {
    requestLogger.error(
      'Changelog entry llms.txt generation failed',
      error instanceof Error ? error : new Error(String(error))
    );

    // Return minimal error response
    const errorText = `# Changelog Entry

Error generating changelog entry content. Please try again later.

URL: ${APP_CONFIG.url}/changelog
`;

    return new NextResponse(errorText, {
      status: 500,
      headers: {
        'Content-Type': 'text/plain; charset=utf-8',
        'Cache-Control': 'no-cache, no-store, must-revalidate',
      },
    });
  }
}<|MERGE_RESOLUTION|>--- conflicted
+++ resolved
@@ -40,16 +40,10 @@
 export const runtime = 'nodejs';
 
 /**
-<<<<<<< HEAD
  * ISR revalidation
  * Changelog entries update occasionally - revalidate every 15 minutes
  */
 export const revalidate = 900;
-=======
- * ISR revalidation - AI training data (centralized config)
- */
-export const revalidate = REVALIDATION_TIMES.LLMS_TXT;
->>>>>>> 52daf687
 
 /**
  * Generate static params for all changelog entries
