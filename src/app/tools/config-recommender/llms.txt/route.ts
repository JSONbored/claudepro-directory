--- conflicted
+++ resolved
@@ -18,16 +18,11 @@
 import { APP_CONFIG } from '@/src/lib/constants';
 
 export const runtime = 'edge';
-<<<<<<< HEAD
 /**
  * ISR revalidation
  * Tool documentation changes infrequently - revalidate every 6 hours
  */
 export const revalidate = 21600;
-=======
-// ISR - AI training data (centralized config)
-export const revalidate = REVALIDATION_TIMES.LLMS_TXT;
->>>>>>> 52daf687
 
 export async function GET() {
   const content = `# Configuration Recommender - ${APP_CONFIG.name}
