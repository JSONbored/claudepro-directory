import Link from 'next/link';
import { InlineEmailCTA } from '@/src/components/shared/inline-email-cta';
import { Avatar, AvatarFallback } from '@/src/components/ui/avatar';
import { Badge } from '@/src/components/ui/badge';
import { Button } from '@/src/components/ui/button';
import {
  Card,
  CardContent,
  CardDescription,
  CardHeader,
  CardTitle,
} from '@/src/components/ui/card';
import { REVALIDATION_TIMES } from '@/src/lib/config/rate-limits.config';
import { ROUTES } from '@/src/lib/constants';
import { MessageSquare, Plus, TrendingUp, User as UserIcon } from '@/src/lib/icons';
import { generatePageMetadata } from '@/src/lib/seo/metadata-generator';
import { createClient as createAdminClient } from '@/src/lib/supabase/admin-client';
import { UI_CLASSES } from '@/src/lib/ui-constants';
import { formatRelativeDate } from '@/src/lib/utils/data.utils';

export const metadata = generatePageMetadata('/board');

<<<<<<< HEAD
export const revalidate = 60;
=======
// ISR - User-driven content (centralized config)
export const revalidate = REVALIDATION_TIMES.USER_CONTENT;
>>>>>>> 52daf687

// Use the actual return type from the database function
type PopularPost = {
  body: string;
  comment_count: number;
  content_slug: string;
  content_type: string;
  created_at: string;
  id: string;
  title: string;
  updated_at: string;
  user_id: string;
  vote_count: number;
};

export default async function BoardPage() {
  const supabase = await createAdminClient();

  // Get popular posts using database function
  const { data: posts } = await supabase.rpc('get_popular_posts');

  return (
    <div className={`${UI_CLASSES.MIN_H_SCREEN} bg-background`}>
      {/* Hero */}
      <section className={`${UI_CLASSES.CONTAINER_OVERFLOW_BORDER}`}>
        <div className={`container ${UI_CLASSES.MX_AUTO} ${UI_CLASSES.PX_4} py-20`}>
          <div className={`text-center ${UI_CLASSES.MAX_W_3XL} ${UI_CLASSES.MX_AUTO}`}>
            <div className={`flex ${UI_CLASSES.JUSTIFY_CENTER} ${UI_CLASSES.MB_6}`}>
              <div className={`p-3 ${UI_CLASSES.BG_ACCENT_10} ${UI_CLASSES.ROUNDED_FULL}`}>
                <MessageSquare className="h-8 w-8 text-primary" />
              </div>
            </div>

            <h1 className={UI_CLASSES.TEXT_HEADING_HERO}>Community Board</h1>

            <p className={UI_CLASSES.TEXT_HEADING_MEDIUM}>
              Share your Claude discoveries, ask questions, and connect with the community
            </p>

            <div className={`flex ${UI_CLASSES.JUSTIFY_CENTER} gap-2 ${UI_CLASSES.MB_8}`}>
              <Badge variant="secondary">
                <TrendingUp className="h-3 w-3 mr-1" />
                Trending Discussions
              </Badge>
              <Badge variant="outline">Community Driven</Badge>
            </div>

            <Button asChild>
              <Link href={ROUTES.BOARD_NEW}>
                <Plus className="h-4 w-4 mr-2" />
                New Post
              </Link>
            </Button>
          </div>
        </div>
      </section>

      {/* Posts */}
      <section className={`container ${UI_CLASSES.MX_AUTO} px-4 py-12`}>
        {!posts || posts.length === 0 ? (
          <Card>
            <CardContent className={`${UI_CLASSES.FLEX_COL_CENTER} py-12`}>
              <MessageSquare className="h-12 w-12 text-muted-foreground mb-4" />
              <h3 className="text-xl font-semibold mb-2">No posts yet</h3>
              <p className={`${UI_CLASSES.TEXT_MUTED_FOREGROUND} text-center max-w-md mb-4`}>
                Be the first to share something with the community!
              </p>
              <Button asChild>
                <Link href={ROUTES.BOARD_NEW}>
                  <Plus className="h-4 w-4 mr-2" />
                  Create First Post
                </Link>
              </Button>
            </CardContent>
          </Card>
        ) : (
          <div className={UI_CLASSES.SPACE_Y_4}>
            {posts.map((post: PopularPost) => (
              <Card key={post.id} className={UI_CLASSES.CARD_GRADIENT_HOVER}>
                <CardHeader>
                  <div className={UI_CLASSES.FLEX_ITEMS_START_JUSTIFY_BETWEEN}>
                    <div className="flex-1">
                      <CardTitle className={UI_CLASSES.TEXT_LG}>
                        <span>{post.title}</span>
                      </CardTitle>

                      {post.body && (
                        <CardDescription className="mt-2 whitespace-pre-wrap">
                          {post.body.length > 200 ? `${post.body.slice(0, 200)}...` : post.body}
                        </CardDescription>
                      )}

                      <div
                        className={`flex items-center gap-3 ${UI_CLASSES.TEXT_XS} ${UI_CLASSES.TEXT_MUTED_FOREGROUND} mt-3`}
                      >
                        <div className={UI_CLASSES.FLEX_ITEMS_CENTER_GAP_1}>
                          <Avatar className="w-4 h-4">
                            <AvatarFallback>
                              <UserIcon className="w-3 h-3" />
                            </AvatarFallback>
                          </Avatar>
                          <span>User</span>
                        </div>
                        <span>•</span>
                        <span>{formatRelativeDate(post.created_at)}</span>
                        {post.vote_count > 0 && (
                          <>
                            <span>•</span>
                            <Badge variant="secondary" className="text-xs">
                              {post.vote_count} {post.vote_count === 1 ? 'vote' : 'votes'}
                            </Badge>
                          </>
                        )}
                        {post.comment_count > 0 && (
                          <>
                            <span>•</span>
                            <span>
                              {post.comment_count}{' '}
                              {post.comment_count === 1 ? 'comment' : 'comments'}
                            </span>
                          </>
                        )}
                      </div>
                    </div>
                  </div>
                </CardHeader>
              </Card>
            ))}
          </div>
        )}
      </section>

      {/* Email CTA - Footer section (matching homepage pattern) */}
      <section className={`container ${UI_CLASSES.MX_AUTO} px-4 py-12`}>
        <InlineEmailCTA
          variant="hero"
          context="board-page"
          headline="Join 1,000+ Claude Power Users"
          description="Get weekly updates on new tools, guides, and community highlights. No spam, unsubscribe anytime."
        />
      </section>
    </div>
  );
}<|MERGE_RESOLUTION|>--- conflicted
+++ resolved
@@ -20,12 +20,7 @@
 
 export const metadata = generatePageMetadata('/board');
 
-<<<<<<< HEAD
 export const revalidate = 60;
-=======
-// ISR - User-driven content (centralized config)
-export const revalidate = REVALIDATION_TIMES.USER_CONTENT;
->>>>>>> 52daf687
 
 // Use the actual return type from the database function
 type PopularPost = {
