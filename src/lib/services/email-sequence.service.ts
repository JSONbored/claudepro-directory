--- conflicted
+++ resolved
@@ -240,13 +240,9 @@
 
     // Load template dynamically (all templates export as default)
     const templateModule = await templateLoader();
-<<<<<<< HEAD
     const Template = templateModule.default as
       | ((props: { email: string }) => ReactElement)
       | undefined;
-=======
-    const Template = templateModule.default;
->>>>>>> 834a9da3
 
     if (!Template) {
       throw new Error(`Template not found for step: ${step}`);
@@ -304,11 +300,7 @@
     logger.info('Sequence email sent', {
       email,
       step,
-<<<<<<< HEAD
       emailId: result.emailId ?? 'unknown',
-=======
-      emailId: result.emailId || 'unknown',
->>>>>>> 834a9da3
       sequenceId: this.SEQUENCE_ID,
     });
   }
