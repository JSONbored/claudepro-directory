--- conflicted
+++ resolved
@@ -813,12 +813,8 @@
   'hooks',
   'statuslines',
   'collections',
-<<<<<<< HEAD
   'skills',
 ] as const;
-=======
-] as const satisfies ReadonlyArray<CategoryId>;
->>>>>>> c654ffd0
 
 export const HOMEPAGE_TAB_CATEGORIES = [
   'all',
