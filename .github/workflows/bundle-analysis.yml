--- conflicted
+++ resolved
@@ -57,11 +57,7 @@
   build-pr:
     name: Build PR Branch
     uses: ./.github/workflows/build-reusable.yml
-<<<<<<< HEAD
-    if: needs.check-base-cache.result == 'success'
-=======
     needs: [changes]
->>>>>>> 1f5eb707
     with:
       cache-key-suffix: ${{ github.event.pull_request.number || 'bundle-pr' }}
       upload-artifact: true
