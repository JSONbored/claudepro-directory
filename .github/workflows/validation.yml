name: Validation Suite

on:
  pull_request:
    branches: [main, dev]
    paths:
      - 'content/**/*.json'
      - 'content/**/*.mdx'
      - 'src/app/**/page.tsx'
      - 'src/lib/seo/**'
      - 'scripts/validate*.ts'
      - 'scripts/validation/**'
  push:
    branches: [main]
    paths:
      - 'content/**/*.json'
      - 'content/**/*.mdx'
      - 'src/app/**/page.tsx'
      - 'src/lib/seo/**'

concurrency:
  group: ${{ github.workflow }}-${{ github.ref }}
  cancel-in-progress: true

permissions:
  contents: read
  pull-requests: write

jobs:
<<<<<<< HEAD
  # Get changed files for intelligent validation (also handles labeling)
=======
  changes:
    name: Changes Filter
    uses: ./.github/workflows/changes-filter.yml
  # Auto-label PRs based on changed files
  label:
    name: Label Pull Request
    runs-on: ubuntu-latest
    timeout-minutes: 5
    needs: [changes, detect-changes]
    # Only run label job when relevant content changes detected
    if: github.event_name == 'pull_request' && needs.detect-changes.outputs.any-changed == 'true'

    steps:
      - name: Checkout repository
        uses: actions/checkout@v5

      - name: Apply path-based labels
        uses: actions/labeler@v6
        with:
          repo-token: ${{ secrets.GITHUB_TOKEN }}
          configuration-path: .github/labeler.yml
          sync-labels: true

  # Get changed files for intelligent validation
>>>>>>> 1f5eb707
  detect-changes:
    name: Detect Changes
    runs-on: ubuntu-latest
    timeout-minutes: 5
    outputs:
      content-changed: ${{ steps.filter.outputs.content }}
      seo-changed: ${{ steps.filter.outputs.seo }}
      any-changed: ${{ steps.filter.outputs.content == 'true' || steps.filter.outputs.seo == 'true' }}
      labels-applied: ${{ steps.labeler.outcome }}

    steps:
      - uses: actions/checkout@v5

      - name: Check changed files
        id: filter
        uses: dorny/paths-filter@v3
        with:
          filters: |
            content:
              - 'content/**/*.json'
              - 'content/**/*.mdx'
            seo:
              - 'content/**/*.mdx'
              - 'content/**/*.json'
              - 'src/app/**/page.tsx'
              - 'src/lib/seo/**'

      - name: Apply path-based labels
        if: github.event_name == 'pull_request'
        id: labeler
        uses: actions/labeler@v6
        with:
          repo-token: ${{ secrets.GITHUB_TOKEN }}
          configuration-path: .github/labeler.yml
          sync-labels: true

  # Unified validation using matrix strategy
  validate:
    name: Validate ${{ matrix.validator }}
    runs-on: ubuntu-latest
    timeout-minutes: 15
    needs: [detect-changes]
    if: needs.detect-changes.outputs.any-changed == 'true'

    strategy:
      matrix:
        validator:
          - content
          - seo
          - metadata
          - titles
      fail-fast: false

    steps:
      - name: Checkout repository
        uses: actions/checkout@v5
        with:
          fetch-depth: 0

      - name: Setup Node.js with dependencies
        uses: ./.github/actions/setup-node-deps

      - name: Run ${{ matrix.validator }} validation
        id: validate
        uses: ./.github/actions/validate-content
        with:
          validation-type: ${{ matrix.validator }}
          output-file: ${{ matrix.validator }}-report.txt
          continue-on-error: 'true'

      - name: Upload validation report
        if: always()
        uses: actions/upload-artifact@v4
        with:
          name: ${{ matrix.validator }}-validation-report
          path: ${{ matrix.validator }}-report.txt
          retention-days: 30

  # Content-specific validation (metadata checks, auto-labeling)
  content-quality:
    name: Content Quality & Labeling
    runs-on: ubuntu-latest
    timeout-minutes: 10
    needs: [detect-changes]
    if: needs.detect-changes.outputs.content-changed == 'true' && github.event_name == 'pull_request'

    steps:
      - uses: actions/checkout@v5
        with:
          fetch-depth: 0

      - name: Setup Node.js with dependencies
        uses: ./.github/actions/setup-node-deps
        with:
          production-only: 'true'
          skip-build-content: 'true'

      - name: Get changed content files
        id: changed
        uses: tj-actions/changed-files@24d32ffd492484c1d75e0c0b894501ddb9d30d62 # v47
        with:
          files: |
            content/**/*.json
            content/guides/**/*.mdx

      - name: Check content metadata
        if: steps.changed.outputs.any_changed == 'true'
        run: |
          for file in ${{ steps.changed.outputs.all_changed_files }}; do
            # Skip non-JSON files
            [[ "$file" != *.json ]] && continue

            echo "Checking metadata for $file..."

            # Check required fields based on category
            category=$(jq -r '.category' "$file" 2>/dev/null || echo "")

            # For hooks, agents, rules, commands, statuslines, collections, skills, and mcp, check slug instead of title
            if [[ "$category" == "hooks" || "$category" == "agents" || "$category" == "rules" || "$category" == "commands" || "$category" == "statuslines" || "$category" == "collections" || "$category" == "mcp" || "$category" == "skills" ]]; then
              if ! jq -e '.slug' "$file" > /dev/null; then
                echo "ERROR: Missing slug in $category file $file"
                exit 1
              fi
            else
              # For other content types, check title OR name
              if ! jq -e '.title // .name' "$file" > /dev/null; then
                echo "ERROR: Missing title or name in $file"
                exit 1
              fi
            fi

            # Check common required fields
            required_fields=("description" "category" "author" "dateAdded")
            for field in "${required_fields[@]}"; do
              if ! jq -e ".$field" "$file" > /dev/null; then
                echo "ERROR: Missing $field in $file"
                exit 1
              fi
            done

            # Validate date format (YYYY-MM-DD)
            date=$(jq -r '.dateAdded' "$file")
            if ! echo "$date" | grep -E '^[0-9]{4}-[0-9]{2}-[0-9]{2}$' > /dev/null; then
              echo "ERROR: Invalid date format in $file (should be YYYY-MM-DD)"
              exit 1
            fi

            # Validate category is valid
            if [[ ! "$category" =~ ^(agents|mcp|rules|commands|hooks|statuslines|collections|skills|guides|jobs|changelog)$ ]]; then
              echo "ERROR: Invalid category '$category' in $file"
              exit 1
            fi

            echo "✓ $file passed validation"
          done

      - name: Build content to verify generation
        if: steps.changed.outputs.any_changed == 'true'
        run: npm run build:content

      - name: Auto-label by content type
        if: steps.changed.outputs.any_changed == 'true'
        uses: actions/github-script@v8
        with:
          script: |
            const fs = require('fs');
            const changedFiles = '${{ steps.changed.outputs.all_changed_files }}'.split(' ').filter(f => f.trim());
            const labels = new Set(['content-submission', 'needs-review']);
            const contentTypes = new Set();

            for (const file of changedFiles) {
              // Detect content type from path
              if (file.includes('/agents/')) {
                labels.add('agent');
                contentTypes.add('agent');
              } else if (file.includes('/mcp/')) {
                labels.add('mcp');
                contentTypes.add('MCP server');
              } else if (file.includes('/hooks/')) {
                labels.add('hook');
                contentTypes.add('hook');
              } else if (file.includes('/commands/')) {
                labels.add('command');
                contentTypes.add('command');
              } else if (file.includes('/rules/')) {
                labels.add('rule');
                contentTypes.add('rule');
              } else if (file.includes('/statuslines/')) {
                labels.add('statusline');
                contentTypes.add('statusline');
              } else if (file.includes('/collections/')) {
                labels.add('collection');
                contentTypes.add('collection');
              } else if (file.includes('/guides/')) {
                labels.add('guide');
                contentTypes.add('guide');
              } else if (file.includes('/skills/')) {
                labels.add('skill');
                contentTypes.add('skill');
              }

              // Try to read JSON files for category validation
              if (file.endsWith('.json')) {
                try {
                  const content = fs.readFileSync(file, 'utf8');
                  const data = JSON.parse(content);

                  if (data.category) {
                    const categoryMap = {
                      'agents': 'agent',
                      'mcp': 'MCP server',
                      'hooks': 'hook',
                      'commands': 'command',
                      'rules': 'rule',
                      'statuslines': 'statusline',
                      'collections': 'collection',
                      'skills': 'skill',
                      'guides': 'guide'
                    };

                    labels.add(data.category);
                    if (categoryMap[data.category]) {
                      contentTypes.add(categoryMap[data.category]);
                    }
                  }
                } catch (error) {
                  console.log(`Could not parse ${file}:`, error.message);
                }
              }
            }

            // Apply labels
            if (labels.size > 0) {
              await github.rest.issues.addLabels({
                owner: context.repo.owner,
                repo: context.repo.repo,
                issue_number: context.issue.number,
                labels: Array.from(labels)
              });
              console.log(`Applied labels: ${Array.from(labels).join(', ')}`);
            }

            // Add helpful comment for first-time contributors
            const { data: comments } = await github.rest.issues.listComments({
              owner: context.repo.owner,
              repo: context.repo.repo,
              issue_number: context.issue.number
            });

            const botComment = comments.find(c => c.user.type === 'Bot' && c.body.includes('Auto-validation'));

            if (!botComment && contentTypes.size > 0) {
              const typesList = Array.from(contentTypes).join(', ');
              const message = [
                '## 🤖 Auto-validation',
                '',
                `Thanks for your contribution! I've detected the following content type(s): **${typesList}**`,
                '',
                'The content validation workflow has checked your submission. Please make sure:',
                '- ✅ All required fields are present',
                '- ✅ No API keys or secrets are included',
                '- ✅ The JSON/YAML is valid',
                '- ✅ Dates are in YYYY-MM-DD format',
                '',
                `If you need help, check out the [contribution guide](https://github.com/${context.repo.owner}/${context.repo.repo}#contributing).`
              ].join('\n');

              await github.rest.issues.createComment({
                owner: context.repo.owner,
                repo: context.repo.repo,
                issue_number: context.issue.number,
                body: message
              });
            }

  # Aggregate results and report
  report:
    name: Validation Report
    runs-on: ubuntu-latest
    timeout-minutes: 5
    needs: [detect-changes, validate, content-quality]
    if: always() && needs.detect-changes.outputs.any-changed == 'true'

    steps:
      - name: Download all validation reports
        uses: actions/download-artifact@v4
        with:
          pattern: '*-validation-report'
          path: reports

      - name: Generate summary
        run: |
          echo "## 📋 Validation Summary" >> $GITHUB_STEP_SUMMARY
          echo "" >> $GITHUB_STEP_SUMMARY

          # Check if reports directory exists and has files
          if [ -d "reports" ] && [ "$(ls -A reports)" ]; then
            for report_dir in reports/*; do
              if [ -d "$report_dir" ]; then
                validator=$(basename "$report_dir" | sed 's/-validation-report//')
                echo "### ${validator^} Validation" >> $GITHUB_STEP_SUMMARY

                # Find report file in subdirectory
                report_file=$(find "$report_dir" -name "*.txt" -type f | head -1)
                if [ -f "$report_file" ]; then
                  echo '```' >> $GITHUB_STEP_SUMMARY
                  tail -50 "$report_file" >> $GITHUB_STEP_SUMMARY
                  echo '```' >> $GITHUB_STEP_SUMMARY
                fi
                echo "" >> $GITHUB_STEP_SUMMARY
              fi
            done
          else
            echo "No validation reports found" >> $GITHUB_STEP_SUMMARY
          fi

      - name: Comment PR with validation results
        if: github.event_name == 'pull_request'
        uses: actions/github-script@v8
        with:
          script: |
            const fs = require('fs');
            const path = require('path');

            let comment = '## 🔍 Validation Results\n\n';

            const reportsDir = 'reports';
            if (fs.existsSync(reportsDir)) {
              const reportDirs = fs.readdirSync(reportsDir);

              for (const reportDir of reportDirs) {
                const fullPath = path.join(reportsDir, reportDir);
                if (fs.statSync(fullPath).isDirectory()) {
                  const validator = reportDir.replace('-validation-report', '');
                  comment += `### ${validator.charAt(0).toUpperCase() + validator.slice(1)} Validation\n`;

                  // Find report file
                  const files = fs.readdirSync(fullPath);
                  const reportFile = files.find(f => f.endsWith('.txt'));

                  if (reportFile) {
                    const content = fs.readFileSync(path.join(fullPath, reportFile), 'utf8');
                    const preview = content.slice(-1500); // Last 1500 chars
                    comment += '```\n' + preview + '\n```\n\n';
                  }
                }
              }
            }

            comment += '\n---\n_✨ Powered by unified validation system_';

            await github.rest.issues.createComment({
              issue_number: context.issue.number,
              owner: context.repo.owner,
              repo: context.repo.repo,
              body: comment
            });<|MERGE_RESOLUTION|>--- conflicted
+++ resolved
@@ -27,9 +27,6 @@
   pull-requests: write
 
 jobs:
-<<<<<<< HEAD
-  # Get changed files for intelligent validation (also handles labeling)
-=======
   changes:
     name: Changes Filter
     uses: ./.github/workflows/changes-filter.yml
@@ -54,7 +51,6 @@
           sync-labels: true
 
   # Get changed files for intelligent validation
->>>>>>> 1f5eb707
   detect-changes:
     name: Detect Changes
     runs-on: ubuntu-latest
